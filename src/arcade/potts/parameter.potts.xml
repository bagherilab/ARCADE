--- conflicted
+++ resolved
@@ -50,11 +50,7 @@
     <population id="CRITICAL_HEIGHT_NUCLEUS" value="TRUNCATED_NORMAL(MU=6.5,SIGMA=1.5)" units="um" conversion="DS^-1" />
 
     <!-- proliferation module parameters -->
-<<<<<<< HEAD
-    <population.module module="proliferation" id="SIZE_TARGET" value="2" description="target ratio of critical volume cell must reach before dividing" />
-=======
     <population.module module="proliferation" id="SIZE_TARGET" value="2" description="target ratio of critical volume cell must reach before dividing (cell must reach 95% of CRITICAL_VOLUME * SIZE_TARGET to divide)" />
->>>>>>> a4aa3a7d
     <population.module module="proliferation" id="RATE_G1" value="8.33" units="steps/hour" conversion="DT" description="rate of events in proliferative G1 phase" />
     <population.module module="proliferation" id="RATE_S" value="4.35" units="steps/hour" conversion="DT" description="rate of events in proliferative S phase" />
     <population.module module="proliferation" id="RATE_G2" value="0.752" units="steps/hour" conversion="DT" description="rate of events in proliferative G2 phase" />

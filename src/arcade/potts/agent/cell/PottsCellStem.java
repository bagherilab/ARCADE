package arcade.potts.agent.cell;

import ec.util.MersenneTwisterFast;
import arcade.core.agent.cell.CellState;
import arcade.core.env.location.Location;
import arcade.core.util.GrabBag;
import arcade.core.util.MiniBox;
import arcade.potts.agent.module.PottsModuleApoptosisSimple;
import arcade.potts.agent.module.PottsModuleAutosis;
import arcade.potts.agent.module.PottsModuleNecrosis;
import arcade.potts.agent.module.PottsModuleProliferationSimple;
import arcade.potts.agent.module.PottsModuleQuiescence;
import static arcade.potts.util.PottsEnums.State;

/**
 * Extension of {@link PottsCell} for stem cells.
 *
 * <p>This is the default cell type for Potts models.
 */
public final class PottsCellStem extends PottsCell {
    /**
     * Creates a stem {@code PottsCell} agent.
     *
     * @param container the cell container
     * @param location the {@link Location} of the cell
<<<<<<< HEAD
     * @param parameters the dictionary of parameters
     * @param hasRegions {@code true} if cell has regions, {@code false} otherwise
     */
    public PottsCellStem(
            PottsCellContainer container,
            Location location,
            MiniBox parameters,
            boolean hasRegions) {
        this(container, location, parameters, hasRegions, null);
    }

    /**
     * Creates a stem {@code PottsCell} agent with population links.
     *
     * @param container the cell container
     * @param location the {@link Location} of the cell
     * @param parameters the dictionary of parameters
     * @param hasRegions {@code true} if cell has regions, {@code false} otherwise
     * @param links the map of population links
=======
     * @param parameters the dictionary of parameters
     * @param hasRegions {@code true} if cell has regions, {@code false} otherwise
>>>>>>> bf948336
     */
    public PottsCellStem(
            PottsCellContainer container,
            Location location,
            MiniBox parameters,
<<<<<<< HEAD
            boolean hasRegions,
            GrabBag links) {
        super(container, location, parameters, hasRegions, links);
=======
            boolean hasRegions) {
        super(container, location, parameters, hasRegions);
>>>>>>> bf948336
    }

    @Override
    public PottsCellContainer make(int newID, CellState newState, MersenneTwisterFast random) {
        divisions++;
<<<<<<< HEAD
        int newPop = links == null ? pop : links.next(random);

        return new PottsCellContainer(
                newID,
                id,
                newPop,
=======
        return new PottsCellContainer(
                newID,
                id,
                pop,
>>>>>>> bf948336
                age,
                divisions,
                newState,
                null,
                0,
                null,
                criticalVolume,
                criticalHeight,
                criticalRegionVolumes,
                criticalRegionHeights);
    }

    @Override
    void setStateModule(CellState newState) {
        switch ((State) newState) {
            case QUIESCENT:
                module = new PottsModuleQuiescence(this);
                break;
            case PROLIFERATIVE:
                module = new PottsModuleProliferationSimple(this);
                break;
            case APOPTOTIC:
                module = new PottsModuleApoptosisSimple(this);
                break;
            case NECROTIC:
                module = new PottsModuleNecrosis(this);
                break;
            case AUTOTIC:
                module = new PottsModuleAutosis(this);
                break;
            default:
                // State must be one of the above cases.
                module = null;
                break;
        }
    }
}<|MERGE_RESOLUTION|>--- conflicted
+++ resolved
@@ -23,7 +23,6 @@
      *
      * @param container the cell container
      * @param location the {@link Location} of the cell
-<<<<<<< HEAD
      * @param parameters the dictionary of parameters
      * @param hasRegions {@code true} if cell has regions, {@code false} otherwise
      */
@@ -43,41 +42,26 @@
      * @param parameters the dictionary of parameters
      * @param hasRegions {@code true} if cell has regions, {@code false} otherwise
      * @param links the map of population links
-=======
-     * @param parameters the dictionary of parameters
-     * @param hasRegions {@code true} if cell has regions, {@code false} otherwise
->>>>>>> bf948336
      */
     public PottsCellStem(
             PottsCellContainer container,
             Location location,
             MiniBox parameters,
-<<<<<<< HEAD
             boolean hasRegions,
             GrabBag links) {
         super(container, location, parameters, hasRegions, links);
-=======
-            boolean hasRegions) {
-        super(container, location, parameters, hasRegions);
->>>>>>> bf948336
     }
 
     @Override
     public PottsCellContainer make(int newID, CellState newState, MersenneTwisterFast random) {
         divisions++;
-<<<<<<< HEAD
+
         int newPop = links == null ? pop : links.next(random);
 
         return new PottsCellContainer(
                 newID,
                 id,
                 newPop,
-=======
-        return new PottsCellContainer(
-                newID,
-                id,
-                pop,
->>>>>>> bf948336
                 age,
                 divisions,
                 newState,

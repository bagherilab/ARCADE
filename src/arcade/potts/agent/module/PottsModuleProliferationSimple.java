--- conflicted
+++ resolved
@@ -17,14 +17,10 @@
     /** Threshold for critical volume size checkpoint. */
     static final double SIZE_CHECKPOINT = 0.95;
 
-<<<<<<< HEAD
-    /** Target ratio of critical volume for division size checkpoint. */
-=======
     /**
      * Target ratio of critical volume for division size checkpoint (cell must reach CRITICAL_VOLUME
      * * SIZE_TARGET * SIZE_CHECKPOINT to divide).
      */
->>>>>>> a4aa3a7d
     final double sizeTarget;
 
     /** Event rate for G1 phase (steps/tick). */

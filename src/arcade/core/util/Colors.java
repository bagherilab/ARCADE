package arcade.core.util;

import java.awt.Color;
import sim.util.gui.ColorMap;

/**
 * Implementation of {@code ColorMap} for discrete and continuous colors.
 *
 * <p>Custom color map management for use with visualization classes in <a
 * href="https://cs.gmu.edu/~eclab/projects/mason/">MASON</a> library.
 */
public class Colors implements ColorMap {
    /** Number of bins. */
    private static final int BINS = 256;

    /** Color with no alpha. */
    private static final Color EMPTY = new Color(0, 0, 0, 0);

    /** Color map. */
    private final Color[] colors;

    /** Minimum value. */
    private final double min;

    /** Maximum value. */
    private final double max;

    /** Number of colors in the color map. */
    private final int len;

    /** Default value. */
    private final double defaultValue;

    /** Modulo on index, 0 if no modulo is applied. */
    private final int mod;

    /**
     * Creates {@code Colors} table.
     *
     * @param colors the table of colors
     */
<<<<<<< HEAD
    public Colors(Color[] colors) { this(colors, 0); }
=======
    public Colors(Color[] colors) {
        this(colors, 0);
    }
>>>>>>> 78c240bf

    /**
     * Creates {@code Colors} table with modulo index.
     *
     * @param colors the table of colors
     * @param mod the value of modulo on index before selecting color
     */
    public Colors(Color[] colors, int mod) {
        this.colors = colors;
        this.min = 0;
        this.max = colors.length;
        this.len = colors.length;
        this.defaultValue = -1;
        this.mod = mod;
    }

    /**
     * Creates {@code Colors} between two values.
     *
     * @param minCol the color associated with the lower bound
     * @param maxCol the color associated with the upper bound
     * @param minVal the value of the lower bound
     * @param maxVal the value of the upper bound
     */
    public Colors(Color minCol, Color maxCol, double minVal, double maxVal) {
        this(new Color[] {minCol, maxCol}, new double[] {minVal, maxVal});
    }

    /**
     * Creates {@code Colors} between multiple values.
     *
     * @param colors the array of colors associated with each bound
     * @param vals the list of values at each bound
     */
    public Colors(Color[] colors, double[] vals) {
        int n = vals.length - 1;
        this.colors = new Color[BINS + 1];
        this.min = vals[0];
        this.max = vals[n];
        this.len = BINS;
        this.defaultValue = min - 1;
        this.mod = 0;

        int sum = 0;
        for (int i = 0; i < n; i++) {
            int bin = (int) (BINS * (vals[i + 1] - vals[i]) / (max - min));
            interpColors(colors[i], colors[i + 1], sum, sum + bin);
            sum += bin;
        }

        for (int i = Math.min(BINS, sum); i < BINS + 1; i++) {
            this.colors[i] = colors[n];
        }
    }

    /**
     * Interpolates between two colors.
     *
     * @param minCol the minimum color
     * @param maxCol the maximum color
     * @param start the starting value
     * @param end the ending value
     */
    private void interpColors(Color minCol, Color maxCol, int start, int end) {
        int n = (Math.min(end, BINS)) - start;
        int r;
        int g;
        int b;
        int a;
        double delta;

        // Create color array.
        int minR = minCol.getRed();
        int minG = minCol.getGreen();
        int minB = minCol.getBlue();
        int minA = minCol.getAlpha();
        int maxR = maxCol.getRed();
        int maxG = maxCol.getGreen();
        int maxB = maxCol.getBlue();
        int maxA = maxCol.getAlpha();

        // Increment color between bounds.
        for (int i = 0; i < n; i++) {
            delta = (double) i / n;
            r = (int) (minR + (maxR - minR) * delta);
            g = (int) (minG + (maxG - minG) * delta);
            b = (int) (minB + (maxB - minB) * delta);
            a = (int) (minA + (maxA - minA) * delta);
            colors[i + start] = new Color(r, g, b, a);
        }
    }

    /**
     * Gets color map index for given number value.
     *
     * <p>Applies modulo if the {@code mod} is not zero. Index is determined as (length of bins in
     * the colormap)*(level scaled between the minimum and maximum).
     *
     * @param level the number value
     * @return the color map index
     */
    private int getIndex(double level) {
        int index = (int) (len * (((mod == 0 ? level : level % mod) - min) / (max - min)));
        return index < 0 ? 0 : Math.min(index, len);
    }

    /**
     * Gets the color corresponding to level.
     *
     * @param level the number value
     * @return the color
     */
    @Override
    public Color getColor(double level) {
        if (level <= defaultValue) {
            return EMPTY;
        }
        return colors[getIndex(level)];
    }

    /**
     * Gets RGB corresponding to level.
     *
     * @param level the number value
     * @return the RGB value
     */
    @Override
    public int getRGB(double level) {
        if (level <= defaultValue) {
            return EMPTY.getRGB();
        }
        return colors[getIndex(level)].getRGB();
    }

    /**
     * Gets the alpha corresponding to level.
     *
     * @param level the number value
     * @return the alpha value
     */
    @Override
    public int getAlpha(double level) {
        if (level <= defaultValue) {
            return EMPTY.getAlpha();
        }
        return colors[getIndex(level)].getAlpha();
    }

    /**
     * Checks if the number value is between the minimum and maximum.
     *
     * @param level the number value
     * @return {@code true} if level is valid, {@code false} otherwise
     */
    @Override
<<<<<<< HEAD
    public boolean validLevel(double level) { return level >= min && level <= max; }
=======
    public boolean validLevel(double level) {
        return level >= min && level <= max;
    }
>>>>>>> 78c240bf

    /**
     * Gets default value.
     *
     * @return the default number value
     */
    @Override
    public double defaultValue() {
        return defaultValue;
    }
}<|MERGE_RESOLUTION|>--- conflicted
+++ resolved
@@ -39,13 +39,9 @@
      *
      * @param colors the table of colors
      */
-<<<<<<< HEAD
-    public Colors(Color[] colors) { this(colors, 0); }
-=======
     public Colors(Color[] colors) {
         this(colors, 0);
     }
->>>>>>> 78c240bf
 
     /**
      * Creates {@code Colors} table with modulo index.
@@ -201,13 +197,9 @@
      * @return {@code true} if level is valid, {@code false} otherwise
      */
     @Override
-<<<<<<< HEAD
-    public boolean validLevel(double level) { return level >= min && level <= max; }
-=======
     public boolean validLevel(double level) {
         return level >= min && level <= max;
     }
->>>>>>> 78c240bf
 
     /**
      * Gets default value.

--- conflicted
+++ resolved
@@ -21,34 +21,28 @@
     /** Collection of all {@code Edge} objects in a graph. */
     private final Bag allEdges;
 
+
     /** Map of {@code Node} OUT to bag of {@code Edge} objects. */
     private final Map<Node, Bag> nodeToOutBag;
 
+
     /** Map of {@code Node} IN to bag of {@code Edge} objects. */
     private final Map<Node, Bag> nodeToInBag;
 
-<<<<<<< HEAD
     /**
      * Creates an empty {@code Graph}.
      */
-=======
-    /** Creates an empty {@code Graph}. */
->>>>>>> 78c240bf
     public Graph() {
         allEdges = new Bag();
         nodeToOutBag = new HashMap<>();
         nodeToInBag = new HashMap<>();
     }
 
+
     /**
      * Updates edges and nodes with contents of given graph.
      *
-<<<<<<< HEAD
-     * @param graph
-     *            the graph object
-=======
-     * @param graph the graph object
->>>>>>> 78c240bf
+     * @param graph  the graph object
      */
     public void update(Graph graph) {
         allEdges.addAll(graph.allEdges);
@@ -56,20 +50,15 @@
         nodeToInBag.putAll(graph.nodeToInBag);
     }
 
-<<<<<<< HEAD
     /**
      * Clear edges and nodes from graph.
      */
-=======
-    /** Clear edges and nodes from graph. */
->>>>>>> 78c240bf
     public void clear() {
         allEdges.clear();
         nodeToOutBag.clear();
         nodeToInBag.clear();
     }
 
-<<<<<<< HEAD
     /**
      * Gets all nodes in the graph.
      *
@@ -82,8 +71,7 @@
     /**
      * Check to see if a graph contains a node.
      *
-     * @param node
-     *            the node to add
+     * @param node the node to add
      * @return {@code true} if node exists in graph, {@code false} otherwise
      */
     public boolean contains(Node node) {
@@ -93,113 +81,97 @@
     /**
      * Check to see if a graph contains an edge.
      *
-     * @param edge
-     *            the edge to add
+     * @param edge the edge to add
      * @return {@code true} if edge exists in graph, {@code false} otherwise
      */
     public boolean contains(Edge edge) {
         return checkEdge(edge);
     }
 
-=======
->>>>>>> 78c240bf
     /**
      * Gets all edges in the graph.
      *
+     * @return a bag containing the edges
      * @return a bag containing the edges
      */
     public Bag getAllEdges() {
         return allEdges;
     }
 
+    public Bag getAllEdges() {
+        return allEdges;
+    }
+
     /**
      * Gets edges out of the given node.
      *
-<<<<<<< HEAD
-     * @param node
-     *            the node that edges are from
-=======
      * @param node the node that edges are from
->>>>>>> 78c240bf
      * @return a bag containing the edges
      */
     public Bag getEdgesOut(Node node) {
         return nodeToOutBag.get(node);
     }
 
+    public Bag getEdgesOut(Node node) {
+        return nodeToOutBag.get(node);
+    }
+
     /**
      * Gets edges into the given node.
      *
-<<<<<<< HEAD
-     * @param node
-     *            the node that edges are to
-=======
-     * @param node the node that edges are to
->>>>>>> 78c240bf
-     * @return a bag containing the edges
+     * @param node  the node that edges are to
+     * @return  a bag containing the edges
      */
     public Bag getEdgesIn(Node node) {
         return nodeToInBag.get(node);
     }
 
+    public Bag getEdgesIn(Node node) {
+        return nodeToInBag.get(node);
+    }
+
     /**
      * Gets the in degree at the given node.
      *
-<<<<<<< HEAD
-     * @param node
-     *            the node
-=======
-     * @param node the node
->>>>>>> 78c240bf
-     * @return the in degree
+     * @param node  the node
+     * @return  the in degree
      */
     public int getInDegree(Node node) {
         return nodeToInBag.containsKey(node) ? nodeToInBag.get(node).numObjs : 0;
     }
 
+
     /**
      * Gets the out degree at the given node.
      *
-<<<<<<< HEAD
-     * @param node
-     *            the node
-=======
-     * @param node the node
->>>>>>> 78c240bf
-     * @return the out degree
+     * @param node  the node
+     * @return  the out degree
      */
     public int getOutDegree(Node node) {
         return nodeToOutBag.containsKey(node) ? nodeToOutBag.get(node).numObjs : 0;
     }
 
+
     /**
      * Gets the total degree (in degree + out degree) at the given node.
      *
-<<<<<<< HEAD
-     * @param node
-     *            the node
-=======
-     * @param node the node
->>>>>>> 78c240bf
-     * @return the degree
+     * @param node  the node
+     * @return  the degree
      */
     public int getDegree(Node node) {
         return getInDegree(node) + getOutDegree(node);
     }
 
+    public int getDegree(Node node) {
+        return getInDegree(node) + getOutDegree(node);
+    }
+
     /**
      * Checks if the graph has an edge between the given nodes.
      *
-<<<<<<< HEAD
-     * @param from
-     *            the node the edge points from
-     * @param to
-     *            the node the edge points to
-=======
-     * @param from the node the edge points from
-     * @param to the node the edge points to
->>>>>>> 78c240bf
-     * @return {@code true} if edge exists, {@code false} otherwise
+     * @param from  the node the edge points from
+     * @param to  the node the edge points to
+     * @return  {@code true} if edge exists, {@code false} otherwise
      */
     public boolean hasEdge(Node from, Node to) {
         Edge e = new Edge(from, to);
@@ -209,8 +181,7 @@
     /**
      * Checks if the graph has an edge.
      *
-     * @param edge
-     *            the edge
+     * @param edge the edge
      * @return {@code true} if edge exists, {@code false} otherwise
      */
     private boolean checkEdge(Edge edge) {
@@ -222,31 +193,20 @@
         /**
          * Applies filter to an {link Edge} object.
          *
-<<<<<<< HEAD
-         * @param edge
-         *            the edge
-=======
-         * @param edge the edge
->>>>>>> 78c240bf
-         * @return {@code true} if edge passes filter, {@code false} otherwise
+         * @param edge  the edge
+         * @return  {@code true} if edge passes filter, {@code false} otherwise
          */
         boolean filter(Edge edge);
     }
 
+
     /**
      * Filters this graph for edges and copies them to the given graph object.
      *
-<<<<<<< HEAD
-     * @param g
-     *            the graph to add filtered edges to
-     * @param f
-     *            the edge filter
-=======
      * <p>Notes that the links in the subgraph are not correct.
      *
-     * @param g the graph to add filtered edges to
-     * @param f the edge filter
->>>>>>> 78c240bf
+     * @param g  the graph to add filtered edges to
+     * @param f  the edge filter
      */
     public void getSubgraph(Graph g, GraphFilter f) {
         for (Object obj : allEdges) {
@@ -259,7 +219,6 @@
         }
     }
 
-<<<<<<< HEAD
     /**
      * Retrieves all nodes in the graph.
      *
@@ -283,24 +242,11 @@
      */
     public void mergeNodes() {
         Set<Node> set = retrieveNodes();
-=======
-    /** Sets the TO and FROM nodes for edges to be the same object. */
-    public void mergeNodes() {
-        Set<Node> sOut = nodeToOutBag.keySet();
-        Set<Node> sIn = nodeToInBag.keySet();
-        Set<Node> set =
-                new LinkedHashSet<Node>() {
-                    {
-                        addAll(sOut);
-                        addAll(sIn);
-                    }
-                };
-
->>>>>>> 78c240bf
         for (Node obj : set) {
             Node join = obj.duplicate();
             Bag out = getEdgesOut(obj);
             Bag in = getEdgesIn(obj);
+
 
             // Iterate through all edges OUT of node.
             if (out != null) {
@@ -310,6 +256,7 @@
                 }
             }
 
+
             // Iterate through all edges IN to node.
             if (in != null) {
                 for (Object x : in) {
@@ -320,15 +267,11 @@
         }
     }
 
+
     /**
      * Adds edge to graph.
      *
-<<<<<<< HEAD
-     * @param edge
-     *            the edge to add
-=======
-     * @param edge the edge to add
->>>>>>> 78c240bf
+     * @param edge  the edge to add
      */
     public void addEdge(Edge edge) {
         allEdges.add(edge);
@@ -337,18 +280,12 @@
         setLinks(edge);
     }
 
+
     /**
      * Adds the edge to the bag for the mapping of OUT node to edge.
      *
-<<<<<<< HEAD
-     * @param node
-     *            the node hash
-     * @param edge
-     *            the edge
-=======
-     * @param node the node hash
-     * @param edge the edge
->>>>>>> 78c240bf
+     * @param node  the node hash
+     * @param edge  the edge
      */
     private void setOutMap(Node node, Edge edge) {
         Bag objs = nodeToOutBag.get(node);
@@ -359,18 +296,12 @@
         objs.add(edge);
     }
 
+
     /**
      * Adds the edge to the bag for the mapping of IN node to edge.
      *
-<<<<<<< HEAD
-     * @param node
-     *            the node hash
-     * @param edge
-     *            the edge
-=======
-     * @param node the node hash
-     * @param edge the edge
->>>>>>> 78c240bf
+     * @param node  the node hash
+     * @param edge  the edge
      */
     private void setInMap(Node node, Edge edge) {
         Bag objs = nodeToInBag.get(node);
@@ -381,15 +312,11 @@
         objs.add(edge);
     }
 
+
     /**
      * Adds links between edges in and out of the nodes for a given edge.
      *
-<<<<<<< HEAD
-     * @param edge
-     *            the edge
-=======
-     * @param edge the edge
->>>>>>> 78c240bf
+     * @param edge  the edge
      */
     private void setLinks(Edge edge) {
         Bag outTo = getEdgesOut(edge.getTo());
@@ -405,6 +332,7 @@
             }
         }
 
+
         Bag inFrom = getEdgesIn(edge.getFrom());
         if (inFrom != null) {
             for (Object obj : inFrom) {
@@ -419,15 +347,11 @@
         }
     }
 
+
     /**
      * Removes edge from graph.
      *
-<<<<<<< HEAD
-     * @param edge
-     *            the edge to remove
-=======
-     * @param edge the edge to remove
->>>>>>> 78c240bf
+     * @param edge  the edge to remove
      */
     public void removeEdge(Edge edge) {
         allEdges.remove(edge);
@@ -436,18 +360,12 @@
         unsetLinks(edge);
     }
 
+
     /**
      * Removes the edge from the bag for the mapping of OUT node to edge.
      *
-<<<<<<< HEAD
-     * @param node
-     *            the node hash
-     * @param edge
-     *            the edge
-=======
-     * @param node the node hash
-     * @param edge the edge
->>>>>>> 78c240bf
+     * @param node  the node hash
+     * @param edge  the edge
      */
     private void unsetOutMap(Node node, Edge edge) {
         Bag objs = nodeToOutBag.get(node);
@@ -460,15 +378,8 @@
     /**
      * Removes the edge from the bag for the mapping of IN node to edge.
      *
-<<<<<<< HEAD
-     * @param node
-     *            the node hash
-     * @param edge
-     *            the edge
-=======
-     * @param node the node hash
-     * @param edge the edge
->>>>>>> 78c240bf
+     * @param node  the node hash
+     * @param edge  the edge
      */
     private void unsetInMap(Node node, Edge edge) {
         Bag objs = nodeToInBag.get(node);
@@ -478,15 +389,11 @@
         }
     }
 
+
     /**
      * Removes links between edges in and out of the nodes for a given edge.
      *
-<<<<<<< HEAD
-     * @param edge
-     *            the edge
-=======
-     * @param edge the edge
->>>>>>> 78c240bf
+     * @param edge  the edge
      */
     private void unsetLinks(Edge edge) {
         Bag outTo = getEdgesOut(edge.getTo());
@@ -498,6 +405,7 @@
             }
         }
 
+
         Bag inFrom = getEdgesIn(edge.getFrom());
         if (inFrom != null) {
             for (Object obj : inFrom) {
@@ -508,7 +416,6 @@
         }
     }
 
-<<<<<<< HEAD
     /**
      * Get all the downstream nodes from a given node.
      *
@@ -602,32 +509,29 @@
     /**
      * Removes the given edge and adds the reversed edge.
      *
-     * @param edge
-     *            the edge to reverse
-=======
-    /**
-     * Removes the given edge and adds the reversed edge.
-     *
-     * @param edge the edge to reverse
->>>>>>> 78c240bf
+     * @param edge  the edge to reverse
      */
     public void reverseEdge(Edge edge) {
         removeEdge(edge);
         addEdge(edge.reverse());
     }
 
+
     /**
      * Displays the graph as a list of edges and nodes.
      *
+     * @return the string representation of the graph
      * @return the string representation of the graph
      */
     public String toString() {
         String s = "";
+
 
         s += "\nEDGES OUT\n\n";
         Set<Node> setFrom = nodeToOutBag.keySet();
         List<Node> sortedFrom = new ArrayList<>(setFrom);
         Collections.sort(sortedFrom);
+
 
         for (Object obj : sortedFrom) {
             Bag b = nodeToOutBag.get(obj);
@@ -638,10 +542,12 @@
             s += "\n";
         }
 
+
         s += "\nEDGES IN\n\n";
         Set<Node> setTo = nodeToInBag.keySet();
         List<Node> sortedTo = new ArrayList<>(setTo);
         Collections.sort(sortedTo);
+
 
         for (Object obj : sortedTo) {
             Bag b = nodeToInBag.get(obj);
@@ -652,8 +558,10 @@
             s += "\n";
         }
 
+
         return s;
     }
+
 
     /**
      * Nested class representing a graph node.
@@ -664,27 +572,21 @@
         /** Coordinate in x direction. */
         protected int x;
 
+
         /** Coordinate in y direction. */
         protected int y;
 
+
         /** Coordinate in z direction. */
         protected int z;
 
+
         /**
          * Creates a {@code Node} at the given coordinates.
          *
-<<<<<<< HEAD
-         * @param x
-         *            the x coordinate
-         * @param y
-         *            the y coordinate
-         * @param z
-         *            the z coordinate
-=======
-         * @param x the x coordinate
-         * @param y the y coordinate
-         * @param z the z coordinate
->>>>>>> 78c240bf
+         * @param x  the x coordinate
+         * @param y  the y coordinate
+         * @param z  the z coordinate
          */
         public Node(int x, int y, int z) {
             this.x = x;
@@ -692,24 +594,35 @@
             this.z = z;
         }
 
+
         /**
          * Gets the x coordinate of the node.
          *
+         * @return the x coordinate
          * @return the x coordinate
          */
         public int getX() {
             return x;
         }
 
+        public int getX() {
+            return x;
+        }
+
         /**
          * Gets the y coordinate of the node.
          *
+         * @return the y coordinate
          * @return the y coordinate
          */
         public int getY() {
             return y;
         }
 
+        public int getY() {
+            return y;
+        }
+
         /**
          * Gets the z coordinate of the node.
          *
@@ -719,23 +632,21 @@
             return z;
         }
 
+        public int getZ() {
+            return z;
+        }
+
         /**
          * Compares a node to this node.
          *
-<<<<<<< HEAD
-         * @param node
-         *            the node to compare
-         * @return zero if the x and y coordinates are equal, otherwise the
-         *         result of integer comparison for x and y
-=======
-         * @param node the node to compare
-         * @return zero if the x and y coordinates are equal, otherwise the result of integer
-         *     comparison for x and y
->>>>>>> 78c240bf
+         * @param node  the node to compare
+         * @return  zero if the x and y coordinates are equal, otherwise the
+         *          result of integer comparison for x and y
          */
         public int compareTo(Node node) {
             int xComp = Integer.compare(x, node.getX());
             int yComp = Integer.compare(y, node.getY());
+
 
             if (xComp == 0) {
                 return yComp;
@@ -744,28 +655,21 @@
             }
         }
 
+
         /**
          * Creates a duplicate node with the same coordinates.
          *
          * @return a {@code Node} copy
-         */
-<<<<<<< HEAD
+         * @return a {@code Node} copy
+         */
         public Node duplicate() {
             return new Node(x, y, z);
         }
-=======
-        public abstract Node duplicate();
->>>>>>> 78c240bf
 
         /**
          * Updates the position of this {@code Node} with coordinate from given {@code Node}.
          *
-<<<<<<< HEAD
-         * @param node
-         *            the {@code Node} with coordinates to update with
-=======
-         * @param node the {@code Node} with coordinates to update with
->>>>>>> 78c240bf
+         * @param node  the {@code Node} with coordinates to update with
          */
         public void update(Node node) {
             this.x = node.x;
@@ -773,25 +677,26 @@
             this.z = node.z;
         }
 
+
         /**
          * Specifies object hashing based on coordinates.
          *
+         * @return a hash based on coordinates
          * @return a hash based on coordinates
          */
         public final int hashCode() {
             return x + y << 8 + z << 16;
         }
 
+        public final int hashCode() {
+            return x + y << 8 + z << 16;
+        }
+
         /**
          * Checks if two nodes are equal based on coordinates.
          *
-<<<<<<< HEAD
-         * @param obj
-         *            the object to check
-=======
-         * @param obj the object to check
->>>>>>> 78c240bf
-         * @return {@code true} if coordinates match, {@code false} otherwise
+         * @param obj  the object to check
+         * @return  {@code true} if coordinates match, {@code false} otherwise
          */
         public final boolean equals(Object obj) {
             if (obj instanceof Node) {
@@ -801,15 +706,18 @@
             return false;
         }
 
+
         /**
          * Formats node as a string.
          *
+         * @return a string representation of the node
          * @return a string representation of the node
          */
         public String toString() {
             return "(" + x + "," + y + "," + z + ")";
         }
     }
+
 
     /**
      * Nested class representing a graph edge.
@@ -821,27 +729,24 @@
         /** Node this edge points to. */
         protected Node to;
 
+
         /** Node this edge points from. */
         protected Node from;
 
+
         /** List of edges that point into the node this edge points from. */
         private final ArrayList<Edge> edgesIn;
 
+
         /** List of edges that point out of the node this edge points to. */
         private final ArrayList<Edge> edgesOut;
 
+
         /**
          * Creates an {@code Edge} between two {@link Node} objects.
          *
-<<<<<<< HEAD
-         * @param from
-         *            the node the edge is from
-         * @param to
-         *            the node the edge is to
-=======
-         * @param from the node the edge is from
-         * @param to the node the edge is to
->>>>>>> 78c240bf
+         * @param from  the node the edge is from
+         * @param to  the node the edge is to
          */
         public Edge(Node from, Node to) {
             this.from = from.duplicate();
@@ -850,73 +755,93 @@
             edgesOut = new ArrayList<>();
         }
 
+
         /**
          * Gets the node the edge points from.
          *
+         * @return the node the edge points from
          * @return the node the edge points from
          */
         public Node getFrom() {
             return from;
         }
 
+        public Node getFrom() {
+            return from;
+        }
+
         /**
          * Gets the node the edge points to.
          *
+         * @return the node the edge points to
          * @return the node the edge points to
          */
         public Node getTo() {
             return to;
         }
 
+        public Node getTo() {
+            return to;
+        }
+
         /**
          * Sets the node the edge points to.
          *
-<<<<<<< HEAD
-         * @param to
-         *            the node the edge points to
-=======
-         * @param to the node the edge points to
->>>>>>> 78c240bf
+         * @param to  the node the edge points to
          */
         public void setTo(Node to) {
             this.to = to;
         }
 
+        public void setTo(Node to) {
+            this.to = to;
+        }
+
         /**
          * Sets the node the edge points from.
          *
-<<<<<<< HEAD
-         * @param from
-         *            the node the edge points from
-=======
-         * @param from the node the edge points from
->>>>>>> 78c240bf
+         * @param from  the node the edge points from
          */
         public void setFrom(Node from) {
             this.from = from;
         }
 
+        public void setFrom(Node from) {
+            this.from = from;
+        }
+
         /**
          * Gets list of edges that point into the node this edge points from.
          *
+         * @return the list of edges
          * @return the list of edges
          */
         public ArrayList<Edge> getEdgesIn() {
             return edgesIn;
         }
 
+        public ArrayList<Edge> getEdgesIn() {
+            return edgesIn;
+        }
+
         /**
          * Gets list of edges that point out of the node this edge points to.
          *
+         * @return the list of edges
          * @return the list of edges
          */
         public ArrayList<Edge> getEdgesOut() {
             return edgesOut;
         }
 
+        public ArrayList<Edge> getEdgesOut() {
+            return edgesOut;
+        }
+
         /**
          * Reverses the edge by swapping the nodes.
          *
+         * @return the reversed edge
          * @return the reversed edge
          */
         Edge reverse() {
@@ -927,21 +852,19 @@
             return this;
         }
 
-<<<<<<< HEAD
         /**
          * Removes the linked edges.
          */
-=======
-        /** Removes the linked edges. */
->>>>>>> 78c240bf
         public void clear() {
             edgesIn.clear();
             edgesOut.clear();
         }
 
+
         /**
          * Formats edge as a string.
          *
+         * @return a string representation of the edge
          * @return a string representation of the edge
          */
         public String toString() {
@@ -951,8 +874,7 @@
         /**
          * Checks if two nodes are equal based on to and from nodes.
          *
-         * @param obj
-         *            the object to check
+         * @param obj the object to check
          * @return {@code true} if coordinates of both nodes match, {@code false}
          *         otherwise
          */

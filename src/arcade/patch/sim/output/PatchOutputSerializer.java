--- conflicted
+++ resolved
@@ -145,14 +145,6 @@
             criticals.add((int) (100 * src.criticalHeight) / 100.0);
             json.add("criticals", criticals);
 
-            // TODO: add cycles
-<<<<<<< HEAD
-=======
-<<<<<<< HEAD
-
-=======
->>>>>>> 68cc635a4622b9ec38e23f8ac9f17c0ef91c50a1
->>>>>>> 1f1e3955
             JsonArray cyclesArray = new JsonArray();
             for (int i = 0; i < src.cycles.numObjs; i++) {
                 double cycleDuration = (double) src.cycles.get(i); // Cast each cycle to double

package arcade.patch.agent.module;

import sim.util.Bag;
import ec.util.MersenneTwisterFast;
import arcade.core.agent.cell.CellContainer;
import arcade.core.sim.Simulation;
import arcade.core.util.Parameters;
import arcade.patch.agent.cell.PatchCell;
import arcade.patch.agent.cell.PatchCellCART;
import arcade.patch.agent.process.PatchProcess;
import arcade.patch.env.grid.PatchGrid;
import arcade.patch.env.location.PatchLocation;
import static arcade.patch.util.PatchEnums.Domain;
import static arcade.patch.util.PatchEnums.State;

/**
 * Extension of {@link PatchModule} for proliferation.
 *
 * <p>During proliferation, the module is repeatedly stepped from its creation until either the cell
 * is no longer able to proliferate or it has successfully doubled in size and is able to create a
 * new cell object. The module will wait for at least {@code SYNTHESIS_DURATION} ticks to pass
 * before creating a new cell.
 */
public class PatchModuleProliferation extends PatchModule {
    /** Tracker for duration of cell cycle. */
    private int ticker;

    /** Target volume for division. */
    private final double targetVolume;

    /** Maximum tolerable height for cell. */
    private final double maxHeight;

    /** Time required for DNA synthesis [min]. */
    private final double synthesisDuration;

    /**
     * Creates a proliferation {@link PatchModule} for the given cell.
     *
     * <p>Loaded parameters include:
     *
     * <ul>
     *   <li>{@code SYNTHESIS_DURATION} = time required for DNA synthesis
     * </ul>
     *
     * @param cell the {@link PatchCell} the module is associated with
     */
    public PatchModuleProliferation(PatchCell cell) {
        super(cell);

        // Calculate thresholds.
        targetVolume = 2 * cell.getCriticalVolume();
        maxHeight = cell.getCriticalHeight();

        // Set loaded parameters.
<<<<<<< HEAD
        MiniBox parameters = cell.getParameters();
        if (cell instanceof PatchCellCART) {
            synthesisDuration = parameters.getInt("proliferation/T_CELL_SYNTHESIS_DURATION");
        } else {
            synthesisDuration = parameters.getInt("proliferation/SYNTHESIS_DURATION");
        }
=======
        Parameters parameters = cell.getParameters();
        synthesisDuration = parameters.getInt("proliferation/SYNTHESIS_DURATION");
>>>>>>> 72e83cda
    }

    @Override
    public void step(MersenneTwisterFast random, Simulation sim) {
        Bag bag = ((PatchGrid) sim.getGrid()).getObjectsAtLocation(location);
        double totalVolume = PatchCell.calculateTotalVolume(bag);
        double currentHeight = totalVolume / location.getArea();

        // Check if cell is no longer able to proliferate due to (i) other
        // condition that has caused its type to no longer be proliferative,
        // (ii) cell no longer exists at a tolerable height, or (iii) no
        // space in neighborhood to divide into. Otherwise, check if double
        // volume has been reached, and if so, create a new cell.
        if (currentHeight > maxHeight) {
            cell.setState(State.QUIESCENT);
        } else {
            PatchLocation newLocation =
                    PatchCell.selectBestLocation(
                            sim, location, cell.getVolume() * 0.5, maxHeight, random);

            if (newLocation == null) {
                cell.setState(State.QUIESCENT);
            } else if (cell.getVolume() >= targetVolume) {
                if (ticker > synthesisDuration) {
                    // TODO: ADD CYCLE TIME TO TRACKER.

                    // Reset current cell.
                    cell.setState(State.UNDEFINED);

                    // Create and schedule new cell.
                    int newID = sim.getID();
                    CellContainer newContainer = cell.make(newID, State.UNDEFINED, random);
                    PatchCell newCell =
                            (PatchCell)
                                    newContainer.convert(
                                            sim.getCellFactory(),
                                            newLocation,
                                            random,
                                            cell.getParameters());
                    sim.getGrid().addObject(newCell, newLocation);
                    newCell.schedule(sim.getSchedule());

                    // Update cell volume and energy based on split.
                    double split = (random.nextDouble() / 10 + 0.45);
                    double volume = cell.getVolume();
                    double energy = cell.getEnergy();
                    cell.setVolume(volume * split);
                    cell.setEnergy(energy * split);
                    newCell.setVolume(volume * (1 - split));
                    newCell.setEnergy(energy * (1 - split));

                    // Update processes.
                    PatchProcess metabolism = (PatchProcess) newCell.getProcess(Domain.METABOLISM);
                    metabolism.update(cell.getProcess(Domain.METABOLISM));
                    if (cell instanceof PatchCellCART) {
                        PatchProcess inflammation = (PatchProcess) newCell.getProcess(Domain.INFLAMMATION);
                        inflammation.update(cell.getProcess(Domain.INFLAMMATION));
                    } else {
                        PatchProcess signaling = (PatchProcess) newCell.getProcess(Domain.SIGNALING);
                        signaling.update(cell.getProcess(Domain.SIGNALING));
                    }
                    // TODO: Update environment generator sites.
                } else {
                    ticker++;
                }
            }
        }
    }
}<|MERGE_RESOLUTION|>--- conflicted
+++ resolved
@@ -53,17 +53,12 @@
         maxHeight = cell.getCriticalHeight();
 
         // Set loaded parameters.
-<<<<<<< HEAD
         MiniBox parameters = cell.getParameters();
         if (cell instanceof PatchCellCART) {
             synthesisDuration = parameters.getInt("proliferation/T_CELL_SYNTHESIS_DURATION");
         } else {
             synthesisDuration = parameters.getInt("proliferation/SYNTHESIS_DURATION");
         }
-=======
-        Parameters parameters = cell.getParameters();
-        synthesisDuration = parameters.getInt("proliferation/SYNTHESIS_DURATION");
->>>>>>> 72e83cda
     }
 
     @Override

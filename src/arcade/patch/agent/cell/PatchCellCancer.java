--- conflicted
+++ resolved
@@ -5,14 +5,8 @@
 import arcade.core.agent.cell.CellState;
 import arcade.core.env.location.Location;
 import arcade.core.sim.Simulation;
-<<<<<<< HEAD
-import arcade.core.util.MiniBox;
-import arcade.patch.util.PatchEnums.State;
-
-=======
 import arcade.core.util.GrabBag;
 import arcade.core.util.Parameters;
->>>>>>> 72e83cda
 import static arcade.patch.util.PatchEnums.State;
 
 /**
@@ -29,36 +23,6 @@
     /**
      * Creates a cancer {@code PatchCell} agent.
      *
-<<<<<<< HEAD
-     * <p>
-     * Loaded parameters include:
-     * <ul>
-     *     <li>{@code CAR_ANTIGENS_CANCER} = Cancer cell specific surface antigen count </li>
-     * </ul>
-     * 
-     * @param id  the cell ID
-     * @param parent  the parent ID
-     * @param pop  the cell population index
-     * @param state  the cell state
-     * @param age  the cell age
-     * @param divisions  the number of cell divisions
-     * @param location  the {@link Location} of the cell
-     * @param parameters  the dictionary of parameters
-     * @param volume  the cell volume
-     * @param height  the cell height
-     * @param criticalVolume  the critical cell volume
-     * @param criticalHeight  the critical cell height
-     */
-    public PatchCellCancer(int id, int parent, int pop, CellState state, int age, int divisions,
-                           Location location, MiniBox parameters, double volume, double height,
-                           double criticalVolume, double criticalHeight) {
-        super(id, parent, pop, state, age, divisions, location, parameters,
-                volume, height, criticalVolume, criticalHeight);
-         
-         // Set loaded parameters.
-         //cancer cells can have tumor specific antigens that are not present on healthy tissue cells
-         super.carAntigens = parameters.getInt("CAR_ANTIGENS_CANCER");
-=======
      * @param container the cell container
      * @param location the {@link Location} of the cell
      * @param parameters the dictionary of parameters
@@ -78,7 +42,6 @@
     public PatchCellCancer(
             PatchCellContainer container, Location location, Parameters parameters, GrabBag links) {
         super(container, location, parameters, links);
->>>>>>> 72e83cda
     }
 
     /**

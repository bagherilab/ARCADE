package arcade.patch.agent.cell;

import sim.engine.SimState;
import ec.util.MersenneTwisterFast;
import arcade.core.agent.cell.CellState;
import arcade.core.env.location.Location;
import arcade.core.sim.Simulation;
import arcade.core.util.GrabBag;
import arcade.core.util.Parameters;
import arcade.patch.agent.action.PatchActionKill;
import arcade.patch.agent.action.PatchActionReset;
import arcade.patch.sim.PatchSimulation;
import arcade.patch.util.PatchEnums.AntigenFlag;
import arcade.patch.util.PatchEnums.Domain;
import arcade.patch.util.PatchEnums.State;

public class PatchCellCARTCD8 extends PatchCellCART {
    /**
     * Creates a tissue {@code PatchCellCARTCD8} agent. *
     *
     * <p>Loaded parameters include:
     *
     * <ul>
     *   <li>{@code CYTOTOXIC_FRACTION} = fraction of cytotoxic cells that become apoptotic
     * </ul>
     *
     * @param id the cell ID
     * @param parent the parent ID
     * @param pop the cell population index
     * @param state the cell state
     * @param age the cell age
     * @param divisions the number of cell divisions
     * @param location the {@link Location} of the cell
     * @param parameters the dictionary of parameters
     * @param volume the cell volume
     * @param height the cell height
     * @param criticalVolume the critical cell volume
     * @param criticalHeight the critical cell height
     */
    public PatchCellCARTCD8(
            PatchCellContainer container, Location location, Parameters parameters) {
        this(container, location, parameters, null);
    }

    public PatchCellCARTCD8(
            PatchCellContainer container, Location location, Parameters parameters, GrabBag links) {
        super(container, location, parameters, links);
    }

    @Override
    public PatchCellContainer make(int newID, CellState newState, MersenneTwisterFast random) {

        divisions--;
        // return new PatchCellCARTCD8(newID, id, pop, newState, age, divisions, newLocation,
        //     parameters, volume, height, criticalVolume, criticalHeight);
        return new PatchCellContainer(
                newID,
                id,
                pop,
                age,
                divisions,
                newState,
                volume,
                height,
                criticalVolume,
                criticalHeight);
    }

    @Override
    public void step(SimState simstate) {
        Simulation sim = (Simulation) simstate;

<<<<<<< HEAD
        @Override
        public void step(SimState simstate) {
            // return;
            Simulation sim = (Simulation) simstate;
            
            // Increase age of cell.
            super.age++;
            
            // TODO: check for death due to age
=======
        // Increase age of cell.
        super.age++;
>>>>>>> 5cfd6315

        // TODO: check for death due to age

        // Increase time since last active ticker
        super.lastActiveTicker++;
        if (super.lastActiveTicker != 0 && super.lastActiveTicker % 1440 == 0) {
            if (super.boundAntigensCount != 0) super.boundAntigensCount--;
        }
        if (super.lastActiveTicker / 1440 > 7) super.activated = false;

        // Step metabolism process.
        super.processes.get(Domain.METABOLISM).step(simstate.random, sim);

        // Check energy status. If cell has less energy than threshold, it will
        // apoptose. If overall energy is negative, then cell enters quiescence.
        if (state != State.APOPTOTIC && energy < 0) {
            if (super.energy < super.energyThreshold) {
                super.setState(State.APOPTOTIC);
                super.setAntigenFlag(AntigenFlag.UNBOUND);
                this.activated = false;
            } else if (state != State.ANERGIC
                    && state != State.SENESCENT
                    && state != State.EXHAUSTED
                    && state != State.STARVED) {
                super.setState(State.STARVED);
                super.setAntigenFlag(AntigenFlag.UNBOUND);
            }
        } else if (state == State.STARVED && energy >= 0) {
            super.setState(State.UNDEFINED);
        }

        // Step inflammation process.
        super.processes.get(Domain.INFLAMMATION).step(simstate.random, sim);

        // Change state from undefined.
        if (super.state == State.UNDEFINED
                || super.state == State.PAUSED
                || super.state == State.QUIESCENT) {
            if (divisions == 0) {
                if (simstate.random.nextDouble() > super.senescentFraction) {
                    super.setState(State.APOPTOTIC);
                } else {
                    super.setState(State.SENESCENT);
                }
                super.setAntigenFlag(AntigenFlag.UNBOUND);
                this.activated = false;
            } else {
                // Cell attempts to bind to a target
                PatchCellTissue target = super.bindTarget(sim, location, simstate.random);

                // If cell is bound to both antigen and self it will become anergic.
                if (binding == AntigenFlag.BOUND_ANTIGEN_CELL_RECEPTOR) {
                    if (simstate.random.nextDouble() > super.anergicFraction) {
                        super.setState(State.APOPTOTIC);
                    } else {
                        super.setState(State.ANERGIC);
                    }
                    super.setAntigenFlag(AntigenFlag.UNBOUND);
                    this.activated = false;
                } else if (binding == AntigenFlag.BOUND_ANTIGEN) {
                    // If cell is only bound to target antigen, the cell
                    // can potentially become properly activated.

                    // Check overstimulation. If cell has bound to
                    // target antigens too many times, becomes exhausted.
                    if (boundAntigensCount > maxAntigenBinding) {
                        if (simstate.random.nextDouble() > super.exhaustedFraction) {
                            super.setState(State.APOPTOTIC);
                        } else {
                            super.setState(State.EXHAUSTED);
                        }
                        super.setAntigenFlag(AntigenFlag.UNBOUND);
                        this.activated = false;
                    } else {
                        // if CD4 cell is properly activated, it can stimulate
                        this.lastActiveTicker = 0;
                        this.activated = true;
                        super.setState(State.CYTOTOXIC);
                        // need to call kill
                        PatchActionKill kill =
                                new PatchActionKill(
                                        this,
                                        target,
                                        simstate.random,
                                        ((PatchSimulation) simstate).getSeries(),
                                        parameters);
                        kill.schedule(sim.getSchedule());
                        // need to reset
                        PatchActionReset reset =
                                new PatchActionReset(
                                        this,
                                        simstate.random,
                                        ((PatchSimulation) simstate).getSeries(),
                                        parameters);
                        reset.schedule(sim.getSchedule());
                    }
                } else {
                    // If self binding, unbind
                    if (binding == AntigenFlag.BOUND_CELL_RECEPTOR)
                        super.setAntigenFlag(AntigenFlag.UNBOUND);
                    // Check activation status. If cell has been activated before,
                    // it will proliferate. If not, it will migrate.
                    if (activated) {
                        super.setState(State.PROLIFERATIVE);
                    } else {
                        if (simstate.random.nextDouble() > super.proliferativeFraction) {
                            super.setState(State.MIGRATORY);
                        } else {
                            super.setState(State.PROLIFERATIVE);
                        }
                    }
                }
            }
        }

        // Step the module for the cell state.
        if (super.module != null) {
            super.module.step(simstate.random, sim);
        }
    }
}<|MERGE_RESOLUTION|>--- conflicted
+++ resolved
@@ -1,7 +1,5 @@
 package arcade.patch.agent.cell;
 
-import sim.engine.SimState;
-import ec.util.MersenneTwisterFast;
 import arcade.core.agent.cell.CellState;
 import arcade.core.env.location.Location;
 import arcade.core.sim.Simulation;
@@ -13,34 +11,36 @@
 import arcade.patch.util.PatchEnums.AntigenFlag;
 import arcade.patch.util.PatchEnums.Domain;
 import arcade.patch.util.PatchEnums.State;
+import ec.util.MersenneTwisterFast;
+import sim.engine.SimState;
 
 public class PatchCellCARTCD8 extends PatchCellCART {
     /**
-     * Creates a tissue {@code PatchCellCARTCD8} agent. *
-     *
-     * <p>Loaded parameters include:
-     *
-     * <ul>
-     *   <li>{@code CYTOTOXIC_FRACTION} = fraction of cytotoxic cells that become apoptotic
-     * </ul>
-     *
-     * @param id the cell ID
-     * @param parent the parent ID
-     * @param pop the cell population index
-     * @param state the cell state
-     * @param age the cell age
-     * @param divisions the number of cell divisions
-     * @param location the {@link Location} of the cell
-     * @param parameters the dictionary of parameters
-     * @param volume the cell volume
-     * @param height the cell height
-     * @param criticalVolume the critical cell volume
-     * @param criticalHeight the critical cell height
-     */
-    public PatchCellCARTCD8(
-            PatchCellContainer container, Location location, Parameters parameters) {
-        this(container, location, parameters, null);
-    }
+      * Creates a tissue {@code PatchCellCARTCD8} agent.
+      * * <p>
+      * Loaded parameters include:
+      * <ul>
+      *     <li>{@code CYTOTOXIC_FRACTION} = fraction of cytotoxic cells that
+      *         become apoptotic</li>
+      * </ul>
+      *
+      * @param id  the cell ID
+      * @param parent  the parent ID
+      * @param pop  the cell population index
+      * @param state  the cell state
+      * @param age  the cell age
+      * @param divisions  the number of cell divisions
+      * @param location  the {@link Location} of the cell
+      * @param parameters  the dictionary of parameters
+      * @param volume  the cell volume
+      * @param height  the cell height
+      * @param criticalVolume  the critical cell volume
+      * @param criticalHeight  the critical cell height
+      */
+
+      public PatchCellCARTCD8(PatchCellContainer container, Location location, Parameters parameters) {
+            this(container, location, parameters, null);
+        }
 
     public PatchCellCARTCD8(
             PatchCellContainer container, Location location, Parameters parameters, GrabBag links) {
@@ -70,20 +70,8 @@
     public void step(SimState simstate) {
         Simulation sim = (Simulation) simstate;
 
-<<<<<<< HEAD
-        @Override
-        public void step(SimState simstate) {
-            // return;
-            Simulation sim = (Simulation) simstate;
-            
-            // Increase age of cell.
-            super.age++;
-            
-            // TODO: check for death due to age
-=======
         // Increase age of cell.
         super.age++;
->>>>>>> 5cfd6315
 
         // TODO: check for death due to age
 

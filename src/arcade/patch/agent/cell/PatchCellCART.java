--- conflicted
+++ resolved
@@ -86,15 +86,11 @@
 
     /** max antigens threshold for T cell exhaustion. */
     protected final int maxAntigenBinding;
-<<<<<<< HEAD
-    public final int cars;
-=======
 
     /** number of CARs on T cell surface. */
     protected final int cars;
 
     /** simulation time since T cell was last activated. */
->>>>>>> 9cf5205e
     protected int lastActiveTicker;
 
     /** Fraction of exhausted cells that become apoptotic. */

package arcade.patch.agent.cell;

import java.util.ArrayList;
import java.util.EnumMap;
import java.util.HashMap;
import java.util.HashSet;
import java.util.Set;
import java.util.logging.Logger;
import sim.util.distribution.Normal;
import sim.util.distribution.Uniform;
import ec.util.MersenneTwisterFast;
import arcade.core.agent.cell.*;
import arcade.core.sim.Series;
import arcade.core.util.MiniBox;
import arcade.patch.sim.PatchSeries;
import static arcade.core.util.MiniBox.TAG_SEPARATOR;
import static arcade.patch.util.PatchEnums.Domain;
import static arcade.patch.util.PatchEnums.State;

/**
 * Implementation of {@link CellFactory} for {@link PatchCell} agents.
 *
 * <p>For a given {@link Series}, the factory parses out parameter values into a series of maps from
 * population to the parameter values. These maps are then combined with a {@link
 * PatchCellContainer} to instantiate a {@link PatchCell} agent.
 *
 * <p>Cell volumes ({@code CELL_VOLUME_MEAN}, {@code CELL_VOLUME_STDEV}) and cell heights ({@code
 * CELL_HEIGHT_MEAN}, {@code CELL_HEIGHT_STDEV}) are drawn from normal distributions. Cell ages
 * ({@code CELL_AGE_MIN}, {@code CELL_AGE_MAX}) are drawn from a uniform distribution. Cell division
 * potential is initialized to {@code DIVISION_POTENTIAL}. Cell compression tolerance ({@code
 * COMPRESSION_TOLERANCE}) is added to the cell critical height.
 */
public final class PatchCellFactory implements CellFactory {
    /** Logger for {@code PatchCellFactory}. */
    private static final Logger LOGGER = Logger.getLogger(PatchCellFactory.class.getName());

    /** Random number generator instance. */
    MersenneTwisterFast random;

    /** Map of population to critical volumes [um<sup>3</sup>]. */
    HashMap<Integer, Normal> popToCriticalVolumes;

    /** Map of population to critical heights [um]. */
    HashMap<Integer, Normal> popToCriticalHeights;

    /** Map of population to parameters. */
    HashMap<Integer, MiniBox> popToParameters;

    /** Map of population to ages [min]. */
    HashMap<Integer, Uniform> popToAges;

    /** Map of population to cell divisions. */
    HashMap<Integer, Integer> popToDivisions;

    /** Map of population to compression tolerance [um]. */
    HashMap<Integer, Double> popToCompression;

    /** Map of population to process versions. */
    HashMap<Integer, EnumMap<Domain, String>> popToProcessVersions;

    /** Map of population to list of ids. */
    public final HashMap<Integer, HashSet<Integer>> popToIDs;

    /** Map of id to cell. */
    public final HashMap<Integer, PatchCellContainer> cells;

    /** Creates a factory for making {@link PatchCell} instances. */
    public PatchCellFactory() {
        cells = new HashMap<>();
        popToCriticalVolumes = new HashMap<>();
        popToCriticalHeights = new HashMap<>();
        popToParameters = new HashMap<>();
        popToAges = new HashMap<>();
        popToDivisions = new HashMap<>();
        popToCompression = new HashMap<>();
        popToProcessVersions = new HashMap<>();
        popToIDs = new HashMap<>();
    }

    @Override
    public void initialize(Series series, MersenneTwisterFast random) {
        this.random = random;
        parseValues(series);
        if (series.loader != null && series.loader.loadCells) {
            loadCells(series);
        } else {
            createCells(series);
        }
    }

    /**
     * {@inheritDoc}
     *
     * <p>Population sizes are determined from the given series. The list of loaded containers is
     * filtered by population code and population size so that extra containers are discarded.
     */
    @Override
    public void loadCells(Series series) {
        // Load cells.
        ArrayList<CellContainer> containers = series.loader.loadCells();

        // Population sizes.
        HashMap<Integer, Integer> popToSize = new HashMap<>();
        for (MiniBox population : series.populations.values()) {
            int n = population.getInt("INIT");
            int pop = population.getInt("CODE");
            popToSize.put(pop, n);
        }

        // Map loaded container to factory.
        for (CellContainer container : containers) {
            PatchCellContainer cellContainer = (PatchCellContainer) container;
            int pop = cellContainer.pop;
            if (popToIDs.containsKey(pop) && popToIDs.get(pop).size() < popToSize.get(pop)) {
                cells.put(cellContainer.id, cellContainer);
                popToIDs.get(pop).add(cellContainer.id);
            }
        }
    }

    /**
     * {@inheritDoc}
     *
     * <p>For each population specified in the given series, containers are created until the
     * population size is met.
     */
    @Override
    public void createCells(Series series) {
        int id = 1;

        // Create containers for each population.
        for (MiniBox population : series.populations.values()) {
            int init = 0;

            if (population.contains("PERCENT")) {
                int totalPatches = ((PatchSeries) series).patch.getInt("TOTAL_PATCHES");
                int percent = population.getInt("PERCENT");
                init = Math.min((int) Math.round(percent * totalPatches / 100.0), totalPatches);
            } else if (population.contains("COUNT")) {
                init = population.getInt("COUNT");
            } else {
                LOGGER.severe("Population must contain PERCENT or COUNT initialization key");
                System.exit(-1);
            }

            int pop = population.getInt("CODE");

            for (int i = 0; i < init; i++) {
                PatchCellContainer container = createCellForPopulation(id, pop);
                cells.put(container.id, container);
                popToIDs.get(pop).add(container.id);
                id++;
            }
        }
    }

    /**
     * Create a {@link CellContainer} for a cell in given population.
     *
     * @param id the cell container id
     * @param pop the cell population
     * @return the cell container
     */
    public PatchCellContainer createCellForPopulation(int id, int pop) {
        Normal volumes = popToCriticalVolumes.get(pop);
        Normal heights = popToCriticalHeights.get(pop);
        Uniform ages = popToAges.get(pop);

        int divisions = popToDivisions.get(pop);
        double compression = popToCompression.get(pop);

        double volume = volumes.nextDouble();
        double height = heights.nextDouble();
        int age = ages.nextInt();

        return new PatchCellContainer(
                id,
                0,
                pop,
                age,
                divisions,
                State.UNDEFINED,
                volume,
                height,
                volume,
                height + compression);
    }

    /**
     * Parses the population settings into maps to parameter value.
     *
     * <p>Loaded parameters include:
     *
     * <ul>
     *   <li>{@code CELL_VOLUME_MEAN} = cell volume distribution average
     *   <li>{@code CELL_VOLUME_STDEV} = cell volume distribution standard deviation
     *   <li>{@code CELL_HEIGHT_MEAN} = cell height distribution average
     *   <li>{@code CELL_HEIGHT_STDEV} = cell height distribution standard deviation
     *   <li>{@code CELL_AGE_MIN} = minimum cell age
     *   <li>{@code CELL_AGE_MAX} = maximum cell age
     *   <li>{@code DIVISION_POTENTIAL} = maximum number of divisions
     *   <li>{@code COMPRESSION_TOLERANCE} = maximum compression tolerance
     * </ul>
     *
     * @param series the simulation series
     */
    void parseValues(Series series) {
        Set<String> keySet = series.populations.keySet();

        for (String key : keySet) {
            MiniBox population = series.populations.get(key);
            int pop = population.getInt("CODE");
            popToIDs.put(pop, new HashSet<>());

            popToCriticalVolumes.put(
                    pop,
                    new Normal(
                            population.getDouble("CELL_VOLUME_MEAN"),
                            population.getDouble("CELL_VOLUME_STDEV"),
                            random));
            popToCriticalHeights.put(
                    pop,
                    new Normal(
                            population.getDouble("CELL_HEIGHT_MEAN"),
                            population.getDouble("CELL_HEIGHT_STDEV"),
                            random));
            popToAges.put(
                    pop,
                    new Uniform(
                            population.getDouble("CELL_AGE_MIN"),
                            population.getDouble("CELL_AGE_MAX"),
                            random));
            popToDivisions.put(pop, population.getInt("DIVISION_POTENTIAL"));
            popToCompression.put(pop, population.getDouble("COMPRESSION_TOLERANCE"));

            // Set process versions if not specified.
            MiniBox parameters = series.populations.get(key);

            String metabolismVersionKey = "(PROCESS)" + TAG_SEPARATOR + Domain.METABOLISM.name();
            if (!parameters.contains(metabolismVersionKey)) {
                parameters.put(metabolismVersionKey, "random");
            }

            String signalingVersionKey = "(PROCESS)" + TAG_SEPARATOR + Domain.SIGNALING.name();
            if (!parameters.contains(signalingVersionKey)) {
                parameters.put(signalingVersionKey, "random");
            }
<<<<<<< HEAD
            
            
            String chemotherapyVersionKey = "(PROCESS)" + TAG_SEPARATOR + Domain.CHEMOTHERAPY.name();
            if (!parameters.contains(chemotherapyVersionKey)) {
                parameters.put(chemotherapyVersionKey, "random");
            }
            
=======

>>>>>>> 78c240bf
            popToParameters.put(pop, parameters);
        }
    }
}<|MERGE_RESOLUTION|>--- conflicted
+++ resolved
@@ -245,17 +245,11 @@
             if (!parameters.contains(signalingVersionKey)) {
                 parameters.put(signalingVersionKey, "random");
             }
-<<<<<<< HEAD
-            
             
             String chemotherapyVersionKey = "(PROCESS)" + TAG_SEPARATOR + Domain.CHEMOTHERAPY.name();
             if (!parameters.contains(chemotherapyVersionKey)) {
                 parameters.put(chemotherapyVersionKey, "random");
             }
-            
-=======
-
->>>>>>> 78c240bf
             popToParameters.put(pop, parameters);
         }
     }

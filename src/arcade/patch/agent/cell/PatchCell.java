--- conflicted
+++ resolved
@@ -102,23 +102,14 @@
     final double criticalHeight;
 
     /** Cell state change flag. */
-<<<<<<< HEAD
     Flag flag;
-    
-    /** Variation in cell agent parameters. */
-    private final double heterogeneity;
-    
-    
-=======
-    private Flag flag;
 
     /** Fraction of necrotic cells that become apoptotic. */
-    private final double necroticFraction;
+    final double necroticFraction;
 
     /** Fraction of senescent cells that become apoptotic. */
-    private final double senescentFraction;
-
->>>>>>> 72e83cda
+    final double senescentFraction;
+
     /** Maximum energy deficit before necrosis. */
     final double energyThreshold;
     
@@ -169,22 +160,15 @@
         this.criticalHeight = container.criticalHeight;
         this.flag = Flag.UNDEFINED;
         this.parameters = parameters;
-<<<<<<< HEAD
         this.isStopped = false;
-        
-        setState(state);
+
+        setState(container.state);
 
         // Set loaded parameters.
-        heterogeneity = parameters.getDouble("HETEROGENEITY");
-=======
+        //heterogeneity = parameters.getDouble("HETEROGENEITY");
         this.links = links;
-
-        setState(container.state);
-
-        // Set loaded parameters.
         necroticFraction = parameters.getDouble("NECROTIC_FRACTION");
         senescentFraction = parameters.getDouble("SENESCENT_FRACTION");
->>>>>>> 72e83cda
         energyThreshold = -parameters.getDouble("ENERGY_THRESHOLD");
 
         // Add cell processes.

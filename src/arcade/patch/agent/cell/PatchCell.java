--- conflicted
+++ resolved
@@ -3,6 +3,7 @@
 import java.util.HashMap;
 import java.util.Map;
 import sim.engine.Schedule;
+import sim.engine.SimState;
 import sim.engine.Stoppable;
 import sim.util.Bag;
 import ec.util.MersenneTwisterFast;
@@ -134,13 +135,11 @@
     /** Cell population links. */
     final GrabBag links;
 
-<<<<<<< HEAD
+    /** List of cell cycle lengths (in minutes). */
+    private final Bag cycles = new Bag();
+
     /** If cell is stopped in the simulation */
     private boolean isStopped;
-=======
-    /** List of cell cycle lengths (in minutes). */
-    private final Bag cycles = new Bag();
->>>>>>> 0e028571
 
     /**
      * Creates a {@code PatchCell} agent.
@@ -175,9 +174,11 @@
         this.flag = Flag.UNDEFINED;
         this.parameters = parameters;
         this.isStopped = false;
+        this.links = links;
 
         setState(container.state);
-        this.links = links;
+
+        // Set loaded parameters.
         necroticFraction = parameters.getDouble("NECROTIC_FRACTION");
         senescentFraction = parameters.getDouble("SENESCENT_FRACTION");
         heterogeneity = parameters.getDouble("HETEROGENEITY");
@@ -192,13 +193,11 @@
         // Add cell processes.
         processes = new HashMap<>();
         MiniBox processBox = parameters.filter("(PROCESS)");
-        if (processBox != null) {
-            for (String processKey : processBox.getKeys()) {
-                ProcessDomain domain = Domain.valueOf(processKey);
-                String version = processBox.get(processKey);
-                Process process = makeProcess(domain, version);
-                processes.put(domain, process);
-            }
+        for (String processKey : processBox.getKeys()) {
+            ProcessDomain domain = Domain.valueOf(processKey);
+            String version = processBox.get(processKey);
+            Process process = makeProcess(domain, version);
+            processes.put(domain, process);
         }
     }
 
@@ -384,60 +383,6 @@
     }
 
     @Override
-<<<<<<< HEAD
-=======
-    public void step(SimState simstate) {
-        Simulation sim = (Simulation) simstate;
-        // Increase age of cell.
-        age++;
-
-        if (state != State.APOPTOTIC && age > apoptosisAge) {
-            setState(State.APOPTOTIC);
-        }
-
-        // Step metabolism process.
-        processes.get(Domain.METABOLISM).step(simstate.random, sim);
-
-        // Check energy status. If cell has less energy than threshold, it will
-        // necrose. If overall energy is negative, then cell enters quiescence.
-        if (state != State.APOPTOTIC && energy < 0) {
-            if (energy < energyThreshold) {
-                if (simstate.random.nextDouble() > necroticFraction) {
-                    setState(State.APOPTOTIC);
-                } else {
-                    setState(State.NECROTIC);
-                }
-            } else if (state != State.QUIESCENT && state != State.SENESCENT) {
-                setState(State.QUIESCENT);
-            }
-        }
-
-        // Step signaling network process.
-        processes.get(Domain.SIGNALING).step(simstate.random, sim);
-
-        // Change state from undefined.
-        if (state == State.UNDEFINED) {
-            if (flag == Flag.MIGRATORY) {
-                setState(State.MIGRATORY);
-            } else if (divisions == 0) {
-                if (simstate.random.nextDouble() > senescentFraction) {
-                    setState(State.APOPTOTIC);
-                } else {
-                    setState(State.SENESCENT);
-                }
-            } else {
-                setState(State.PROLIFERATIVE);
-            }
-        }
-
-        // Step the module for the cell state.
-        if (module != null) {
-            module.step(simstate.random, sim);
-        }
-    }
-
-    @Override
->>>>>>> 0e028571
     public CellContainer convert() {
         return new PatchCellContainer(
                 id,

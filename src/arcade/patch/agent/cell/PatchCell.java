--- conflicted
+++ resolved
@@ -399,12 +399,9 @@
             }
         }
 
-<<<<<<< HEAD
         //Step chemotherapy process.
         processes.get(Domain.CHEMOTHERAPY).step(simstate.random, sim);
-        
-=======
->>>>>>> 78c240bf
+
         // Step the module for the cell state.
         if (module != null) {
             module.step(simstate.random, sim);

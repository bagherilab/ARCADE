--- conflicted
+++ resolved
@@ -17,16 +17,12 @@
 import arcade.core.util.GrabBag;
 import arcade.core.util.MiniBox;
 import arcade.core.util.Parameters;
-<<<<<<< HEAD
-import arcade.patch.agent.module.*;
-=======
 import arcade.patch.agent.module.PatchModuleApoptosis;
 import arcade.patch.agent.module.PatchModuleMigration;
 import arcade.patch.agent.module.PatchModuleNecrosis;
 import arcade.patch.agent.module.PatchModuleProliferation;
 import arcade.patch.agent.module.PatchModuleQuiescence;
 import arcade.patch.agent.module.PatchModuleSenescence;
->>>>>>> b61c0c79
 import arcade.patch.agent.process.PatchProcessInflammation;
 import arcade.patch.agent.process.PatchProcessMetabolism;
 import arcade.patch.agent.process.PatchProcessSignaling;
@@ -45,8 +41,8 @@
  * NECROTIC_FRACTION} and {@code SENESCENT_FRACTION}, respectively).
  *
  * <p>Cell parameters are tracked using a map between the parameter name and value. Daughter cell
- * parameter values are drawn from a distribution centered on the parent cell. The parameter classes
- * have support for loading in distributions to reflect heterogeneity. ({@code HETEROGENEITY}).
+ * parameter values are drawn from a distribution centered on the parent cell parameter with the
+ * specified amount of heterogeneity ({@code HETEROGENEITY}).
  */
 public abstract class PatchCell implements Cell {
     /** Stopper used to stop this agent from being stepped in the schedule. */
@@ -371,8 +367,6 @@
             case APOPTOTIC:
                 module = new PatchModuleApoptosis(this);
                 break;
-<<<<<<< HEAD
-=======
             case NECROTIC:
                 module = new PatchModuleNecrosis(this);
                 break;
@@ -382,9 +376,6 @@
             case SENESCENT:
                 module = new PatchModuleSenescence(this);
                 break;
-            case CYTOTOXIC:
-                throw new UnsupportedOperationException();
->>>>>>> b61c0c79
             case STIMULATORY:
                 module = new PatchModuleStimulation(this);
                 break;

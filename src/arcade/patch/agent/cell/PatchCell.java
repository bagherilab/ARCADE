--- conflicted
+++ resolved
@@ -82,13 +82,8 @@
     int age;
 
     /** Cell energy [fmol ATP]. */
-<<<<<<< HEAD
     double energy;
     
-=======
-    private double energy;
-
->>>>>>> da9c9297
     /** Number of divisions. */
     int divisions;
 
@@ -105,7 +100,6 @@
     final double criticalHeight;
 
     /** Cell state change flag. */
-<<<<<<< HEAD
     Flag flag;
     
     /** Variation in cell agent parameters. */
@@ -115,22 +109,6 @@
     /** Maximum energy deficit before necrosis. */
     final double energyThreshold;
     
-=======
-    private Flag flag;
-
-    /** Variation in cell agent parameters. */
-    private final double heterogeneity;
-
-    /** Fraction of necrotic cells that become apoptotic. */
-    private final double necroticFraction;
-
-    /** Fraction of senescent cells that become apoptotic. */
-    private final double senescentFraction;
-
-    /** Maximum energy deficit before necrosis. */
-    private final double energyThreshold;
-
->>>>>>> da9c9297
     /** Cell state module. */
     protected Module module;
 
@@ -140,12 +118,9 @@
     /** Cell parameters. */
     final MiniBox parameters;
 
-<<<<<<< HEAD
      /** If cell is stopped in the simulation */
      private boolean isStopped;
     
-=======
->>>>>>> da9c9297
     /**
      * Creates a {@code PatchCell} agent.
      *
@@ -197,12 +172,8 @@
         this.criticalHeight = criticalHeight;
         this.flag = Flag.UNDEFINED;
         this.parameters = parameters;
-<<<<<<< HEAD
         this.isStopped = false;
         
-=======
-
->>>>>>> da9c9297
         setState(state);
 
         // Set loaded parameters.
@@ -331,7 +302,6 @@
     }
 
     @Override
-<<<<<<< HEAD
     public void stop() { 
         stopper.stop(); 
         isStopped = true;
@@ -339,12 +309,6 @@
 
     public boolean isStopped(){ return isStopped;}
     
-=======
-    public void stop() {
-        stopper.stop();
-    }
-
->>>>>>> da9c9297
     @Override
     public void setState(CellState state) {
         this.state = state;
@@ -393,59 +357,6 @@
     }
 
     @Override
-<<<<<<< HEAD
-=======
-    public void step(SimState simstate) {
-        Simulation sim = (Simulation) simstate;
-
-        // Increase age of cell.
-        age++;
-
-        // TODO: check for death due to age
-
-        // Step metabolism process.
-        processes.get(Domain.METABOLISM).step(simstate.random, sim);
-
-        // Check energy status. If cell has less energy than threshold, it will
-        // necrose. If overall energy is negative, then cell enters quiescence.
-        if (state != State.APOPTOTIC && energy < 0) {
-            if (energy < energyThreshold) {
-                if (simstate.random.nextDouble() > necroticFraction) {
-                    setState(State.APOPTOTIC);
-                } else {
-                    setState(State.NECROTIC);
-                }
-            } else if (state != State.QUIESCENT && state != State.SENESCENT) {
-                setState(State.QUIESCENT);
-            }
-        }
-
-        // Step signaling network process.
-        processes.get(Domain.SIGNALING).step(simstate.random, sim);
-
-        // Change state from undefined.
-        if (state == State.UNDEFINED) {
-            if (flag == Flag.MIGRATORY) {
-                setState(State.MIGRATORY);
-            } else if (divisions == 0) {
-                if (simstate.random.nextDouble() > senescentFraction) {
-                    setState(State.APOPTOTIC);
-                } else {
-                    setState(State.SENESCENT);
-                }
-            } else {
-                setState(State.PROLIFERATIVE);
-            }
-        }
-
-        // Step the module for the cell state.
-        if (module != null) {
-            module.step(simstate.random, sim);
-        }
-    }
-
-    @Override
->>>>>>> da9c9297
     public CellContainer convert() {
         return new PatchCellContainer(
                 id,

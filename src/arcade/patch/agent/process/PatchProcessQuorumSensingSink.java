--- conflicted
+++ resolved
@@ -141,14 +141,8 @@
                         ? 1
                         : 0;
         // update bound CAR receptors
-<<<<<<< HEAD
         this.boundCAR = ((PatchCellCART) cell).getBoundCARAntigensCount();
-        concs[CAR] = boundCAR / 6.022E-23 * 1E15;
-=======
-        // TODO: add getBoundAntigens to PatchCellCART
-        // this.boundCAR = ((PatchCellCART) cell).getBoundAntigens();
         concs[CAR] = boundCAR / 6.022E23 * 1E15;
->>>>>>> d113cdc3
     }
 
     @Override

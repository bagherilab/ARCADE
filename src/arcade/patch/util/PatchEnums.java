--- conflicted
+++ resolved
@@ -89,7 +89,6 @@
         /** Code for necrotic cells. */
         NECROTIC,
 
-<<<<<<< HEAD
         /** Code for stimulatory cells. */
         STIMULATORY,
 
@@ -108,8 +107,6 @@
         /** Code for starved cells. */
         STARVED,
         
-=======
->>>>>>> da9c9297
         /** Code for senescent cells. */
         SENESCENT;
 
@@ -132,12 +129,9 @@
         /** Code for metabolism domain. */
         METABOLISM,
 
-<<<<<<< HEAD
         /** Code for inflammation domain. */
         INFLAMMATION,
         
-=======
->>>>>>> da9c9297
         /** Code for signaling domain. */
         SIGNALING;
 
@@ -174,7 +168,6 @@
         }
     }
 
-<<<<<<< HEAD
     /**  Antigen binding for CART simulations. */
     public enum AntigenFlag {
         /** Code for undefined flag. */
@@ -203,8 +196,6 @@
         }
     }
     
-=======
->>>>>>> da9c9297
     /** Operation category codes for patch simulations. */
     public enum Category implements OperationCategory {
         /** Code for undefined category. */

package arcade.patch.util;

import ec.util.MersenneTwisterFast;
import arcade.core.agent.cell.CellState;
import arcade.core.agent.process.ProcessDomain;
import arcade.core.env.operation.OperationCategory;

/**
 * Container class for patch-specific enums.
 *
 * <p>Implemented enums include:
 *
 * <ul>
 *   <li>{@code Ordering} defining simulation stepping order
 *   <li>{@code State} defining cell states
 *   <li>{@code Domain} defining domain for a given process
 *   <li>{@code Flag} defining state change flags
 *   <li>{@code Category} defining operation categories
 *   <li>{@code AntigenFlag} defining cell antigen binding status
 * </ul>
 */
public final class PatchEnums {
    /** Hidden utility class constructor. */
    protected PatchEnums() {
        throw new UnsupportedOperationException();
    }

    /** Stepping order for patch simulations. */
    public enum Ordering {
        /** First stepping order (nothing stepped before). */
        FIRST,

        /** Stepping order for first action. */
        FIRST_ACTION,

        /** Stepping order for actions. */
        ACTIONS,

        /** Stepping order for last action. */
        LAST_ACTION,

        /** Stepping order for first cell. */
        FIRST_CELL,

        /** Stepping order for cells. */
        CELLS,

        /** Stepping order for last cell. */
        LAST_CELL,

        /** Stepping order for first component. */
        FIRST_COMPONENT,

        /** Stepping order for components. */
        COMPONENTS,

        /** Stepping order for last component. */
        LAST_COMPONENT,

        /** Stepping order for first lattice. */
        FIRST_LATTICE,

        /** Stepping order for lattices. */
        LATTICES,

        /** Stepping order for last lattice. */
        LAST_LATTICE,

        /** Last stepping order (nothing stepped after). */
        LAST,
    }

    /** Cell state codes for patch simulations. */
    public enum State implements CellState {
        /** Code for undefined state. */
        UNDEFINED,

        /** Code for quiescent cells. */
        QUIESCENT,

        /** Code for proliferative cells. */
        PROLIFERATIVE,

        PROLIFERATIVE_ACTIVE,

        /** Code for migratory cells. */
        MIGRATORY,

        /** Code for apoptotic cells. */
        APOPTOTIC,

        /** Code for necrotic cells. */
        NECROTIC,

        /** Code for stimulatory cells. */
        STIMULATORY,

        /** Code for cytotoxic cells. */
        CYTOTOXIC,

        /** Code for paused cells. */
        PAUSED,

        /** Code for exhausted cells. */
        EXHAUSTED,

        /** Code for anergic cells. */
        ANERGIC,

        /** Code for starved cells. */
        STARVED,

        /** Code for senescent cells. */
        SENESCENT;

        /**
         * Randomly selects a {@code State}.
         *
         * @param rng the random number generator
         * @return a random {@code State}
         */
        public static State random(MersenneTwisterFast rng) {
            return values()[rng.nextInt(values().length - 1) + 1];
        }
    }

    /** Process domain codes for patch simulations. */
    public enum Domain implements ProcessDomain {
        /** Code for undefined domain. */
        UNDEFINED,

        /** Code for metabolism domain. */
        METABOLISM,

        /** Code for inflammation domain. */
        INFLAMMATION,

<<<<<<< HEAD
        /** Code for quorum sensing domain. */
        QUORUM,

=======
>>>>>>> b28e5f47
        /** Code for signaling domain. */
        SIGNALING,

        /** Code for sensing domain. */
        SENSING;

        /**
         * Randomly selects a {@code Domain}.
         *
         * @param rng the random number generator
         * @return a random {@code Domain}
         */
        public static Domain random(MersenneTwisterFast rng) {
            return values()[rng.nextInt(values().length - 1) + 1];
        }
    }

    /** State change flags for patch simulations. */
    public enum Flag {
        /** Code for undefined flag. */
        UNDEFINED,

        /** Code for proliferative flag. */
        PROLIFERATIVE,

        /** Code for migratory flag. */
        MIGRATORY;

        /**
         * Randomly selects a {@code Flag}.
         *
         * @param rng the random number generator
         * @return a random {@code Flag}
         */
        public static Flag random(MersenneTwisterFast rng) {
            return values()[rng.nextInt(values().length - 1) + 1];
        }
    }

    /** Antigen binding for CART simulations. */
    public enum AntigenFlag {
        /** Code for undefined flag. */
        UNDEFINED,

        /** Code for cell bound to antigen. */
        BOUND_ANTIGEN,

        /** Code for cell bound to self. */
        BOUND_CELL_RECEPTOR,

        /** Code for cell bound to self and antigen. */
        BOUND_ANTIGEN_CELL_RECEPTOR,

        /** Code for cell bound to nothing. */
        UNBOUND;

        /**
         * Randomly selects a {@code AntigenFlag}.
         *
         * @param rng the random number generator
         * @return a random {@code AntigenFlag}
         */
        public static AntigenFlag random(MersenneTwisterFast rng) {
            return values()[rng.nextInt(values().length - 1) + 1];
        }
    }

    /** Operation category codes for patch simulations. */
    public enum Category implements OperationCategory {
        /** Code for undefined category. */
        UNDEFINED,

        /** Code for metabolism category. */
        DIFFUSER,

        /** Code for signaling category. */
        GENERATOR,

        /** Code for decayer category. */
        DECAYER;

        /**
         * Randomly selects a {@code Category}.
         *
         * @param rng the random number generator
         * @return a random {@code Operation}
         */
        public static Category random(MersenneTwisterFast rng) {
            return values()[rng.nextInt(values().length - 1) + 1];
        }
    }
}<|MERGE_RESOLUTION|>--- conflicted
+++ resolved
@@ -135,12 +135,9 @@
         /** Code for inflammation domain. */
         INFLAMMATION,
 
-<<<<<<< HEAD
         /** Code for quorum sensing domain. */
         QUORUM,
 
-=======
->>>>>>> b28e5f47
         /** Code for signaling domain. */
         SIGNALING,
 

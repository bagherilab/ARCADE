<parameters>
    <!-- default parameters for series -->
    <default id="RADIUS" value="1" />
    <default id="DEPTH" value="1" />

    <!-- default parameters for patch -->
    <patch id="GEOMETRY" value="hex" description="Patch geometry (hex or rect)" />
    <patch id="INITIALIZATION" value="outward" description="Patch initialization (inward or outward or random)" />

    <!-- POPULATIONS ======================================================= -->

    <!-- default parameters for populations -->
    <population id="CELL_VOLUME_MEAN" value="2250.0" unit="um^3" description="cell volume distribution average" />
    <population id="CELL_VOLUME_STDEV" value="200.0" unit="um^3" description="cell volume distribution standard deviation" />
    <population id="CELL_HEIGHT_MEAN" value="8.7" unit="um" description="cell height distribution average" />
    <population id="CELL_HEIGHT_STDEV" value="0" unit="um"  description="cell height distribution standard deviation" />
    <population id="CELL_AGE_MIN" value="0" unit="min" description="minimum cell age (0 weeks)" />
    <population id="CELL_AGE_MAX" value="120960" unit="min" description="maximum cell age (12 weeks)" />
    <population id="DIVISION_POTENTIAL" value="50" description="maximum number of divisions" />
    <population id="COMPRESSION_TOLERANCE" value="0" units="um" description="maximum compression tolerance" />
    <population id="HETEROGENEITY" value="0.0" description="variation in cell agent parameters" />
    <population id="SENESCENT_FRACTION" value="0.5" description="fraction of senescent cells that become apoptotic" />
    <population id="NECROTIC_FRACTION" value="0.5" description="fraction of necrotic cells that become apoptotic" />
    <population id="PROLIFERATIVE_FRACTION" value="0.5" description="fraction of proliferative cells that become apoptotic" />
    <population id="ENERGY_THRESHOLD" value="1000.0" description="maximum energy deficit before necrosis" />
    <population id="SYMMETRIC_FRACTION" value="0.05" description="fraction of divisions that are symmetric" />
<<<<<<< HEAD
    <population id="BOUND_TIME" value="360" description="6 hours" />
	<population id="BOUND_RANGE" value="0" description="hours" />

    <!-- CAR T specific parameters -->
    <population id="DIVISION_POTENTIAL_T" value="10" description="max number of divisions for a CAR T-cell" />
    <population id="ANERGIC_FRACTION" value="0.5" description="fraction of anergic cells that become apoptotic" />
    <population id="EXHAU_FRAC" value="0.5" description="fraction exhausted vs. apoptotic" />
    <population id="SEARCH_ABILITY" value="1" description="max number of cells a CAR T-cell could make contact with per time step" />
    <population id="MAX_ANTIGEN_BINDING" value="10" description="number of times a CAR T-cell can interact with target without becoming exhausted" />
    <population id="CARS" value="50000" description="average number of CARs on a CAR T-cell" />
    <population id="CAR_ANTIGENS_HEALTHY" value="0" description="average number of CAR antigens on a tissue healthy cell" />
    <population id="CAR_ANTIGENS_CANCER" value="1000" description="average number of CAR antigens on a tissue cancer cell" />
    <population id="SELF_RECEPTORS" value="150" description="average number of PD1s on a CAR T-cell" />
    <population id="SELF_TARGETS" value="3600" description="average number of PDL1s on tissue cell" />
    <population id="CAR_AFFINITY" value="1E-7" unit="M" description="affinity of CAR for target antigen" />
    <population id="CAR_ALPHA" value="3" description="fitting factor in CAR binding function" />
    <population id="CAR_BETA" value="0.01" description="fitting factor in CAR binding function" />
    <population id="SELF_RECEPTOR_AFFINITY" value="7.8E-6" unit="M" descrption="affinity of self receptor for self" />
    <population id="SELF_ALPHA" value="3" description="fitting factor in PD1 binding function" />
    <population id="SELF_BETA" value="0.02" description="fitting factor in PD1 binding function" />
    <population id="CONTACT_FRAC" value="0.2" description="fraction of cell surface contacting a bound cell during a binding event" />
    <population id="T_CELL_VOL_MEAN" value="175.0" unit="um^3" />
    <population id="T_CELL_VOLUME_STDEV" value="10.0" unit="um^3" description="cell volume distribution standard deviation" />
    
=======

>>>>>>> da9c9297
    <!-- proliferation module parameters -->
    <population.module module="proliferation" id="SYNTHESIS_DURATION" value="637" units="min" description="time required for DNA synthesis" />

    <!-- migration module parameters -->
    <population.module module="migration" id="MIGRATION_RATE" value="0.24" unit="um/min" description="cell migration rate" />

    <!-- apoptosis module parameters -->
    <population.module module="apoptosis" id="DEATH_DURATION" value="1080" unit="min" description="time required for cell death" />

    <!-- metabolism process parameters -->
    <population.process process="metabolism" id="BASAL_ENERGY" value="0.001" unit="fmol ATP/um^3 cell/min" description="basal energy requirement" />
    <population.process process="metabolism" id="PROLIFERATION_ENERGY" value="0.001" unit="fmol ATP/um^3 cell/min" description="additional energy required for proliferation" />
    <population.process process="metabolism" id="MIGRATION_ENERGY" value="0.0002" unit="fmol ATP/um^3 cell/min" description="additional energy required for migration" />
    <population.process process="metabolism" id="CELL_DENSITY" value="0.00133" unit="ng/um^3" description="cell density" />
    <population.process process="metabolism" id="RATIO_GLUCOSE_BIOMASS" value="694.0" unit="fmol glucose/ng biomass" description="ratio of glucose to biomass" />
    <population.process process="metabolism" id="OXYGEN_SOLUBILITY_TISSUE" value="0.00000131" units="fmol O2/(um^3 mmHg)" description="oxygen solubility in tissue" />
    <population.process process="metabolism" id="METABOLIC_PREFERENCE" value="0.3" description="preference for glycolysis over oxidative phosphorylation" />
    <population.process process="metabolism" id="CONVERSION_FRACTION" value="0.25" description="fraction of internal glucose/pyruvate converted to mass" />
    <population.process process="metabolism" id="MINIMUM_MASS_FRACTION" value="0.5" description="minimum viable cell mass fraction" />
    <population.process process="metabolism" id="RATIO_GLUCOSE_PYRUVATE" value="0.5" description="preference for glucose over pyruvate for mass" />
    <population.process process="metabolism" id="LACTATE_RATE" value="0.1" unit="fmol lactate/fmol pyruvate" description="rate of lactate production" />
    <population.process process="metabolism" id="AUTOPHAGY_RATE" value="0.0001" unit="ng/min" description="rate of autophagy" />
    <population.process process="metabolism" id="GLUCOSE_UPTAKE_RATE" value="1.12" unit="fmol glucose/um^2 cell/min/M glucose" description="rate of glucose uptake" />
    <population.process process="metabolism" id="ATP_PRODUCTION_RATE" value="8.927" unit="fmol ATP/um^3/min/M glucose" description="rate of ATP production" />
    <population.process process="metabolism" id="CONSTANT_GLUCOSE_UPTAKE_RATE" value="929.88" unit="fmol glucose/min/M glucose" description="constant glucose uptake rate" />
    <population.process process="metabolism" id="CONSTANT_ATP_PRODUCTION_RATE" value="4.9817" unit="fmol ATP/cell/min" description="constant ATP production rate" />
    <population.process process="metabolism" id="CONSTANT_VOLUME_GROWTH_RATE" value="2.819" unit="um^3/min" description="constant volume growth rate"/>
<<<<<<< HEAD
    
    <population.process process="metabolism" id="FRAC_MASS_ACTIVE" value="0.25" description="increase in percent of internal nutrients converted to mass due to antigen activation" />
    <population.process process="metabolism" id="META_PREF_IL2" value="0.1" description="maximum increase in preference for glycolysis due to IL-2" />
    <population.process process="metabolism" id ="META_PREF_ACTIVE" value="0.3" description="increase in preference for glycolysis due to antigen activation" />
    <population.process process="metabolism" id ="GLUC_UPTAKE_RATE_IL2" value="0.56" unit="fmol glucose/um^2 cell/min/M glucose" description="increase in glucose uptake rate due to IL-2" />
    <population.process process="metabolism" id ="GLUC_UPTAKE_RATE_ACTIVE" value="3.78" unit="fmol glucose/um^2 cell/min/M glucose" description="increase in glucose uptake rate due to antigen activation" />
    <population.process process="metabolism" id ="META_SWITCH_DELAY" value="60" unit="min" />
    
=======

>>>>>>> da9c9297
    <!-- signaling process parameters -->
    <population.process process="signaling" id="MIGRATORY_THRESHOLD" value="10" description="threshold fold change in PLCg for migration" />
    <population.process process="signaling" id="MIGRATORY_PROBABILITY" value="0.05" description="probability of migration instead of proliferation" />

<<<<<<< HEAD
    <!-- inflammation process module -->
	<population.process process="inflammation" id="SHELL_THICKNESS" value="2.0" unit="um" />
	<population.process process="inflammation" id="IL2_RECEPTORS" value="2000" unit="IL-2 receptors/cell" />
	<population.process process="inflammation" id="IL2_BINDING_ON_RATE_MIN" value="3.8193E-2" unit="um^3/molecules IL-2/min" />
	<population.process process="inflammation" id="IL2_BINDING_ON_RATE_MAX" value="3.155" unit="um^3/molecules IL-2/min" />
	<population.process process="inflammation" id="IL2_BINDING_OFF_RATE" value="0.015" units="1/min" />

	<!-- inflammation CD4 module -->
	<population.process process="inflammation" id="IL2_PROD_RATE_IL2" value="16.62" unit="molecules IL-2/cell/min" />
	<population.process process="inflammation" id="IL2_PROD_RATE_ACTIVE" value="293.27" unit="molecules IL-2/cell/min" />
	<population.process process="inflammation" id="IL2_SYNTHESIS_DELAY" value="180" unit="min" />

	<!-- inflammation CD8 module -->
	<population.process process="inflammation" id="GRANZ_SYNTHESIS_DELAY" value="15" unit="min" />
    
=======
>>>>>>> da9c9297
    <!-- LAYERS ============================================================ -->

    <!-- default parameters for layers -->
    <layer id="INITIAL_CONCENTRATION" value="0" units="(variable)" description="initial layer concentration" />

    <!-- diffuser operation parameters -->
    <layer.operation operation="diffuser" id="DIFFUSIVITY" value="1.0" units="um^2/s" description="diffusivity of molecule" />

    <!-- generator operation parameters -->
    <layer.operation operation="generator" id="CONCENTRATION" value="1.0" units="(variable)" description="maximum concentration" />
    <layer.operation operation="generator" id="PERMEABILITY" value="100.0" units="(variable)" description="molecule permeability" />

    <!-- ACTIONS =========================================================== -->

    <!-- insert action parameters -->
    <action class="insert" id="TIME_DELAY" value="0" units="min" description="time delay before calling the action" />
    <action class="insert" id="INSERT_RADIUS" value="1" description="grid radius that cells are inserted into" />
    <action class="insert" id="INSERT_NUMBER" value="1" description="number of cells to insert from each population" />

    <!-- remove action parameters -->
    <action class="remove" id="TIME_DELAY" value="0" units="min" description="time delay before calling the action" />
    <action class="remove" id="REMOVE_RADIUS" value="1" description="grid radius that cells are removed from" />

    <!-- convert action parameters -->
    <action class="convert" id="TIME_DELAY" value="0" units="min" description="time delay before calling the action" />

<<<<<<< HEAD
    <!-- kill action parameters -->
    <action class="kill" id="TIME_DELAY" value="0" units="min" description="time delay before calling the action" />

    <!-- treat action parameters -->
    <action class="treat" id="TIME_DELAY" value="0" units="hour" description="time delay before calling the action" />
    <action class="treat" id="DOSE" value="0" description="number of CAR-T cells to add into the treatment" />
    <action class="treat" id="RATIO" value="1" description="ratio of cd4 to cd8 cells in the dose" />
    <action class="treat" id="MAX_DAMAGE_SEED" value="1E7" description="maximum damage value at which T-cells can seed next to in source or pattern source" />
	<action class="treat" id="MIN_RADIUS_SEED" value="2.0" description="minimum radius value at which T-cells can seed next to in graph source" />
     
=======
>>>>>>> da9c9297
    <!-- COMPONENTS ======================================================== -->

    <!-- source sites component parameters -->
    <component class="source_sites" id="X_SPACING" value="*" description="spacing of sources in x direction" />
    <component class="source_sites" id="Y_SPACING" value="*" description="spacing of sources in y direction" />
    <component class="source_sites" id="Z_SPACING" value="*" description="spacing of sources in z direction" />
    <component class="source_sites" id="DAMAGE_SCALING" value="0" description="source site damage scaling" />

    <!-- pattern sites component parameters -->
    <component class="pattern_sites" id="RELATIVE_FRACTION" value="1.0" description="relative contribution of hemodynamic factors" />
    <component class="pattern_sites" id="WEIGHT_GRADIENT" value="10" description="weight of gradient hemodynamic factor" />
    <component class="pattern_sites" id="WEIGHT_LOCAL" value="10" description="weight of local hemodynamic factor" />
    <component class="pattern_sites" id="WEIGHT_FLOW" value="10" description="weight of flow hemodynamic factor" />
    <component class="pattern_sites" id="DAMAGE_SCALING" value="0" description="pattern site damage scaling" />

    <!-- graph site component parameters -->
    <component class="graph_sites_simple" id="GRAPH_LAYOUT" value="*" description="layout of graph sites" />
    <component class="graph_sites_complex" id="GRAPH_LAYOUT" value="*" description="layout of graph sites" />
    <component class="graph_sites_complex" id="OXYGEN_SOLUBILITY_PLASMA" value="0.00000138" units="fmol O2/(um^3 mmHg)" description="solubility of oxygen in plasma"/>
    <component class="graph_sites_complex" id="OXYGEN_SOLUBILITY_TISSUE" value="0.00000131" units="fmol O2/(um^3 mmHg)" description="solubility of oxygen in tissue" />

    <!-- pulse component parameters -->
    <component class="pulse" id="PULSE_INTERVAL" value="1440" unit="min" description="interval between pulses" />
    <component class="pulse" id="MEDIA_AMOUNT" value="2000" unit="um^3/um^2" description="media volume per area" />

    <!-- degrade component parameters -->
    <component class="degrade" id="DEGRADATION_INTERVAL" value="1" units="min" description="interval between degradation steps" />
    <component class="degrade" id="DEGRADATION_RATE" value="0.04" units="um/hr" description="rate of wall thickness degradation" />
    <component class="degrade" id="SHEAR_THRESHOLD" value="0.01" units="mmHg" description="shear threshold for vessel collapse" />

    <component class="remodel" id="REMODELING_INTERVAL" value="60" units="min" description="interval between remodeling steps" />
    <component class="remodel" id="SCALE_SHEAR" value="0.01" description="shear stress scaling" />
    <component class="remodel" id="SCALE_CIRCUM" value="0.01" description="circumferential stress scaling" />
    <component class="remodel" id="SCALE_FLOW" value="0.005" description="flow rate scaling" />
    <component class="remodel" id="SCALE_METABOLIC" value="0.01" description="metabolic demand scaling" />
    <component class="remodel" id="SCALE_TAU" value="0.01" description="shear stress contribution to area mass scaling" />
    <component class="remodel" id="SCALE_SIGMA" value="0.5" description="circumferential stress contribution to radius scaling" />
</parameters><|MERGE_RESOLUTION|>--- conflicted
+++ resolved
@@ -24,7 +24,6 @@
     <population id="PROLIFERATIVE_FRACTION" value="0.5" description="fraction of proliferative cells that become apoptotic" />
     <population id="ENERGY_THRESHOLD" value="1000.0" description="maximum energy deficit before necrosis" />
     <population id="SYMMETRIC_FRACTION" value="0.05" description="fraction of divisions that are symmetric" />
-<<<<<<< HEAD
     <population id="BOUND_TIME" value="360" description="6 hours" />
 	<population id="BOUND_RANGE" value="0" description="hours" />
 
@@ -49,9 +48,6 @@
     <population id="T_CELL_VOL_MEAN" value="175.0" unit="um^3" />
     <population id="T_CELL_VOLUME_STDEV" value="10.0" unit="um^3" description="cell volume distribution standard deviation" />
     
-=======
-
->>>>>>> da9c9297
     <!-- proliferation module parameters -->
     <population.module module="proliferation" id="SYNTHESIS_DURATION" value="637" units="min" description="time required for DNA synthesis" />
 
@@ -79,7 +75,6 @@
     <population.process process="metabolism" id="CONSTANT_GLUCOSE_UPTAKE_RATE" value="929.88" unit="fmol glucose/min/M glucose" description="constant glucose uptake rate" />
     <population.process process="metabolism" id="CONSTANT_ATP_PRODUCTION_RATE" value="4.9817" unit="fmol ATP/cell/min" description="constant ATP production rate" />
     <population.process process="metabolism" id="CONSTANT_VOLUME_GROWTH_RATE" value="2.819" unit="um^3/min" description="constant volume growth rate"/>
-<<<<<<< HEAD
     
     <population.process process="metabolism" id="FRAC_MASS_ACTIVE" value="0.25" description="increase in percent of internal nutrients converted to mass due to antigen activation" />
     <population.process process="metabolism" id="META_PREF_IL2" value="0.1" description="maximum increase in preference for glycolysis due to IL-2" />
@@ -88,14 +83,10 @@
     <population.process process="metabolism" id ="GLUC_UPTAKE_RATE_ACTIVE" value="3.78" unit="fmol glucose/um^2 cell/min/M glucose" description="increase in glucose uptake rate due to antigen activation" />
     <population.process process="metabolism" id ="META_SWITCH_DELAY" value="60" unit="min" />
     
-=======
-
->>>>>>> da9c9297
     <!-- signaling process parameters -->
     <population.process process="signaling" id="MIGRATORY_THRESHOLD" value="10" description="threshold fold change in PLCg for migration" />
     <population.process process="signaling" id="MIGRATORY_PROBABILITY" value="0.05" description="probability of migration instead of proliferation" />
 
-<<<<<<< HEAD
     <!-- inflammation process module -->
 	<population.process process="inflammation" id="SHELL_THICKNESS" value="2.0" unit="um" />
 	<population.process process="inflammation" id="IL2_RECEPTORS" value="2000" unit="IL-2 receptors/cell" />
@@ -111,8 +102,6 @@
 	<!-- inflammation CD8 module -->
 	<population.process process="inflammation" id="GRANZ_SYNTHESIS_DELAY" value="15" unit="min" />
     
-=======
->>>>>>> da9c9297
     <!-- LAYERS ============================================================ -->
 
     <!-- default parameters for layers -->
@@ -139,7 +128,6 @@
     <!-- convert action parameters -->
     <action class="convert" id="TIME_DELAY" value="0" units="min" description="time delay before calling the action" />
 
-<<<<<<< HEAD
     <!-- kill action parameters -->
     <action class="kill" id="TIME_DELAY" value="0" units="min" description="time delay before calling the action" />
 
@@ -150,8 +138,6 @@
     <action class="treat" id="MAX_DAMAGE_SEED" value="1E7" description="maximum damage value at which T-cells can seed next to in source or pattern source" />
 	<action class="treat" id="MIN_RADIUS_SEED" value="2.0" description="minimum radius value at which T-cells can seed next to in graph source" />
      
-=======
->>>>>>> da9c9297
     <!-- COMPONENTS ======================================================== -->
 
     <!-- source sites component parameters -->

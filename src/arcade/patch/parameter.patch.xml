<parameters>
    <!-- default parameters for series -->
    <default id="RADIUS" value="1" />
    <default id="DEPTH" value="1" />

    <!-- default parameters for patch -->
    <patch id="GEOMETRY" value="hex" description="Patch geometry (hex or rect)" />
    <patch id="INITIALIZATION" value="outward" description="Patch initialization (inward or outward or random)" />

    <!-- POPULATIONS ======================================================= -->

    <!-- default parameters for populations -->
    <population id="CELL_VOLUME" value="NORMAL(MU=2250,SIGMA=200)" unit="um^3" description="cell volume distribution" />
    <population id="CELL_HEIGHT" value="NORMAL(MU=8.7,SIGMA=0)" unit="um" description="cell height distribution" />
    <population id="CELL_AGE" value="UNIFORM(MIN=0,MAX=120960)" unit="min" description="cell age distribution" />
    <population id="APOPTOSIS_AGE" value="NORMAL(MU=120960,SIGMA=10080)" unit="min" description="cell apoptosis age distribution" />
    <population id="DIVISION_POTENTIAL" value="50" description="maximum number of divisions" />
    <population id="COMPRESSION_TOLERANCE" value="0" units="um" description="maximum compression tolerance" />
    <population id="HETEROGENEITY" value="0.0" description="variation in cell agent parameters" />
    <population id="SENESCENT_FRACTION" value="0.5" description="fraction of senescent cells that become apoptotic" />
    <population id="NECROTIC_FRACTION" value="0.5" description="fraction of necrotic cells that become apoptotic" />
    <population id="PROLIFERATIVE_FRACTION" value="0.5" description="fraction of proliferative cells that become apoptotic" />
    <population id="ENERGY_THRESHOLD" value="1000.0" description="maximum energy deficit before necrosis" />
    <population id="SYMMETRIC_FRACTION" value="0.05" description="fraction of divisions that are symmetric" />
<<<<<<< HEAD
    <population id="BOUND_TIME" value="360" description="6 hours" />
    <population id="BOUND_RANGE" value="0" description="hours" />

    <!-- CAR T specific parameters -->
    <population id="DIVISION_POTENTIAL_T" value="10" description="max number of divisions for a CAR T-cell" />
    <population id="ANERGIC_FRACTION" value="0.5" description="fraction of anergic cells that become apoptotic" />
    <population id="EXHAU_FRAC" value="0.5" description="fraction exhausted vs. apoptotic" />
    <population id="SEARCH_ABILITY" value="1" description="max number of cells a CAR T-cell could make contact with per time step" />
    <population id="MAX_ANTIGEN_BINDING" value="10" description="number of times a CAR T-cell can interact with target without becoming exhausted" />
    <population id="CARS" value="50000" description="average number of CARs on a CAR T-cell" />
    <population id="CAR_ANTIGENS_HEALTHY" value="0" description="average number of CAR antigens on a tissue healthy cell" />
    <population id="CAR_ANTIGENS_CANCER" value="1000" description="average number of CAR antigens on a tissue cancer cell" />
    <population id="SELF_RECEPTORS" value="150" description="average number of PD1s on a CAR T-cell" />
    <population id="SELF_TARGETS" value="3600" description="average number of PDL1s on tissue cell" />
    <population id="CAR_AFFINITY" value="1E-7" unit="M" description="affinity of CAR for target antigen" />
    <population id="CAR_ALPHA" value="3" description="fitting factor in CAR binding function" />
    <population id="CAR_BETA" value="0.01" description="fitting factor in CAR binding function" />
    <population id="SELF_RECEPTOR_AFFINITY" value="7.8E-6" unit="M" descrption="affinity of self receptor for self" />
    <population id="SELF_ALPHA" value="3" description="fitting factor in PD1 binding function" />
    <population id="SELF_BETA" value="0.02" description="fitting factor in PD1 binding function" />
    <population id="CONTACT_FRAC" value="0.2" description="fraction of cell surface contacting a bound cell during a binding event" />
    <population id="T_CELL_VOL_MEAN" value="175.0" unit="um^3" />
    <population id="T_CELL_VOLUME_STDEV" value="10.0" unit="um^3" description="cell volume distribution standard deviation" />
=======
    <population id="MAX_DENSITY" value="-1" description="maximum amount of cells in location, -1 means no limit" />
>>>>>>> 0e028571

    <!-- proliferation module parameters -->
    <population.module module="proliferation" id="SYNTHESIS_DURATION" value="637" units="min" description="time required for DNA synthesis" />
    <population.module module="proliferation" id="T_CELL_SYNTHESIS_DURATION" value="360" units="min" description="time required for DNA synthesis" />

    <!-- migration module parameters -->
    <population.module module="migration" id="MIGRATION_RATE" value="0.24" unit="um/min" description="cell migration rate" />

    <!-- apoptosis module parameters -->
    <population.module module="apoptosis" id="DEATH_DURATION" value="1080" unit="min" description="time required for cell death" />

    <!-- metabolism process parameters -->
    <population.process process="metabolism" id="BASAL_ENERGY" value="0.001" unit="fmol ATP/um^3 cell/min" description="basal energy requirement" />
    <population.process process="metabolism" id="PROLIFERATION_ENERGY" value="0.001" unit="fmol ATP/um^3 cell/min" description="additional energy required for proliferation" />
    <population.process process="metabolism" id="MIGRATION_ENERGY" value="0.0002" unit="fmol ATP/um^3 cell/min" description="additional energy required for migration" />
    <population.process process="metabolism" id="CELL_DENSITY" value="0.00133" unit="ng/um^3" description="cell density" />
    <population.process process="metabolism" id="RATIO_GLUCOSE_BIOMASS" value="694.0" unit="fmol glucose/ng biomass" description="ratio of glucose to biomass" />
    <population.process process="metabolism" id="OXYGEN_SOLUBILITY_TISSUE" value="0.00000131" units="fmol O2/(um^3 mmHg)" description="oxygen solubility in tissue" />
    <population.process process="metabolism" id="METABOLIC_PREFERENCE" value="0.3" description="preference for glycolysis over oxidative phosphorylation" />
    <population.process process="metabolism" id="CONVERSION_FRACTION" value="0.25" description="fraction of internal glucose/pyruvate converted to mass" />
    <population.process process="metabolism" id="MINIMUM_MASS_FRACTION" value="0.5" description="minimum viable cell mass fraction" />
    <population.process process="metabolism" id="RATIO_GLUCOSE_PYRUVATE" value="0.5" description="preference for glucose over pyruvate for mass" />
    <population.process process="metabolism" id="LACTATE_RATE" value="0.1" unit="fmol lactate/fmol pyruvate" description="rate of lactate production" />
    <population.process process="metabolism" id="AUTOPHAGY_RATE" value="0.0001" unit="ng/min" description="rate of autophagy" />
    <population.process process="metabolism" id="GLUCOSE_UPTAKE_RATE" value="1.12" unit="fmol glucose/um^2 cell/min/M glucose" description="rate of glucose uptake" />
    <population.process process="metabolism" id="ATP_PRODUCTION_RATE" value="8.927" unit="fmol ATP/um^3/min/M glucose" description="rate of ATP production" />
    <population.process process="metabolism" id="CONSTANT_GLUCOSE_UPTAKE_RATE" value="929.88" unit="fmol glucose/min/M glucose" description="constant glucose uptake rate" />
    <population.process process="metabolism" id="CONSTANT_ATP_PRODUCTION_RATE" value="4.9817" unit="fmol ATP/cell/min" description="constant ATP production rate" />
    <population.process process="metabolism" id="CONSTANT_VOLUME_GROWTH_RATE" value="2.819" unit="um^3/min" description="constant volume growth rate"/>

    <population.process process="metabolism" id="FRAC_MASS_ACTIVE" value="0.25" description="increase in percent of internal nutrients converted to mass due to antigen activation" />
    <population.process process="metabolism" id="META_PREF_IL2" value="0.1" description="maximum increase in preference for glycolysis due to IL-2" />
    <population.process process="metabolism" id ="META_PREF_ACTIVE" value="0.3" description="increase in preference for glycolysis due to antigen activation" />
    <population.process process="metabolism" id ="GLUC_UPTAKE_RATE_IL2" value="0.56" unit="fmol glucose/um^2 cell/min/M glucose" description="increase in glucose uptake rate due to IL-2" />
    <population.process process="metabolism" id ="GLUC_UPTAKE_RATE_ACTIVE" value="3.78" unit="fmol glucose/um^2 cell/min/M glucose" description="increase in glucose uptake rate due to antigen activation" />
    <population.process process="metabolism" id ="META_SWITCH_DELAY" value="60" unit="min" />
    <population.process process="metabolism" id="INITIAL_GLUCOSE_CONCENTRATION" value="0.005" unit="fmol/um^3" description="initial cell internal glucose concentration"/>

    <!-- signaling process parameters -->
    <population.process process="signaling" id="MIGRATORY_THRESHOLD" value="10" description="threshold fold change in PLCg for migration" />
    <population.process process="signaling" id="MIGRATORY_PROBABILITY" value="0.05" description="probability of migration instead of proliferation" />

    <!-- inflammation process module -->
    <population.process process="inflammation" id="SHELL_THICKNESS" value="2.0" unit="um" />
    <population.process process="inflammation" id="IL2_RECEPTORS" value="2000" unit="IL-2 receptors/cell" />
    <population.process process="inflammation" id="IL2_BINDING_ON_RATE_MIN" value="3.8193E-2" unit="um^3/molecules IL-2/min" />
    <population.process process="inflammation" id="IL2_BINDING_ON_RATE_MAX" value="3.155" unit="um^3/molecules IL-2/min" />
    <population.process process="inflammation" id="IL2_BINDING_OFF_RATE" value="0.015" units="1/min" />

    <!-- inflammation CD4 module -->
    <population.process process="inflammation" id="IL2_PROD_RATE_IL2" value="16.62" unit="molecules IL-2/cell/min" />
    <population.process process="inflammation" id="IL2_PROD_RATE_ACTIVE" value="293.27" unit="molecules IL-2/cell/min" />
    <population.process process="inflammation" id="IL2_SYNTHESIS_DELAY" value="180" unit="min" />

    <!-- inflammation CD8 module -->
    <population.process process="inflammation" id="GRANZ_SYNTHESIS_DELAY" value="15" unit="min" />

    <!-- LAYERS ============================================================ -->

    <!-- default parameters for layers -->
    <layer id="INITIAL_CONCENTRATION" value="0" units="(variable)" description="initial layer concentration" />

    <!-- diffuser operation parameters -->
    <layer.operation operation="diffuser" id="DIFFUSIVITY" value="1.0" units="um^2/s" description="diffusivity of molecule" />

    <!-- generator operation parameters -->
    <layer.operation operation="generator" id="CONCENTRATION" value="1.0" units="(variable)" description="maximum concentration" />
    <layer.operation operation="generator" id="PERMEABILITY" value="100.0" units="(variable)" description="molecule permeability" />

    <!-- ACTIONS =========================================================== -->

    <!-- insert action parameters -->
    <action class="insert" id="TIME_DELAY" value="0" units="min" description="time delay before calling the action" />
    <action class="insert" id="INSERT_RADIUS" value="1" description="grid radius that cells are inserted into" />
    <action class="insert" id="INSERT_NUMBER" value="1" description="number of cells to insert from each population" />

    <!-- remove action parameters -->
    <action class="remove" id="TIME_DELAY" value="0" units="min" description="time delay before calling the action" />
    <action class="remove" id="REMOVE_RADIUS" value="1" description="grid radius that cells are removed from" />

    <!-- convert action parameters -->
    <action class="convert" id="TIME_DELAY" value="0" units="min" description="time delay before calling the action" />

    <!-- kill action parameters -->
    <action class="kill" id="TIME_DELAY" value="0" units="min" description="time delay before calling the action" />

    <!-- treat action parameters -->
    <action class="treat" id="TIME_DELAY" value="0" units="hour" description="time delay before calling the action" />
    <action class="treat" id="DOSE" value="0" description="number of CAR-T cells to add into the treatment" />
    <action class="treat" id="RATIO" value="1" description="ratio of cd4 to cd8 cells in the dose" />
    <action class="treat" id="MAX_DAMAGE_SEED" value="1E7" description="maximum damage value at which T-cells can seed next to in source or pattern source" />
    <action class="treat" id="MIN_RADIUS_SEED" value="2.0" description="minimum radius value at which T-cells can seed next to in graph source" />

    <!-- COMPONENTS ======================================================== -->

    <!-- source sites component parameters -->
    <component class="source_sites" id="X_SPACING" value="*" description="spacing of sources in x direction" />
    <component class="source_sites" id="Y_SPACING" value="*" description="spacing of sources in y direction" />
    <component class="source_sites" id="Z_SPACING" value="*" description="spacing of sources in z direction" />
    <component class="source_sites" id="DAMAGE_SCALING" value="0" description="source site damage scaling" />

    <!-- pattern sites component parameters -->
    <component class="pattern_sites" id="RELATIVE_FRACTION" value="1.0" description="relative contribution of hemodynamic factors" />
    <component class="pattern_sites" id="WEIGHT_GRADIENT" value="10" description="weight of gradient hemodynamic factor" />
    <component class="pattern_sites" id="WEIGHT_LOCAL" value="10" description="weight of local hemodynamic factor" />
    <component class="pattern_sites" id="WEIGHT_FLOW" value="10" description="weight of flow hemodynamic factor" />
    <component class="pattern_sites" id="DAMAGE_SCALING" value="0" description="pattern site damage scaling" />

    <!-- graph site component parameters -->
    <component class="graph_sites_simple" id="GRAPH_LAYOUT" value="*" description="layout of graph sites" />
    <component class="graph_sites_complex" id="GRAPH_LAYOUT" value="*" description="layout of graph sites" />
    <component class="graph_sites_complex" id="OXYGEN_SOLUBILITY_PLASMA" value="0.00000138" units="fmol O2/(um^3 mmHg)" description="solubility of oxygen in plasma"/>
    <component class="graph_sites_complex" id="OXYGEN_SOLUBILITY_TISSUE" value="0.00000131" units="fmol O2/(um^3 mmHg)" description="solubility of oxygen in tissue" />

    <!-- pulse component parameters -->
    <component class="pulse" id="PULSE_INTERVAL" value="1440" unit="min" description="interval between pulses" />
    <component class="pulse" id="MEDIA_AMOUNT" value="2000" unit="um^3/um^2" description="media volume per area" />

    <!-- degrade component parameters -->
    <component class="degrade" id="DEGRADATION_INTERVAL" value="1" units="min" description="interval between degradation steps" />
    <component class="degrade" id="DEGRADATION_RATE" value="0.04" units="um/hr" description="rate of wall thickness degradation" />
    <component class="degrade" id="SHEAR_THRESHOLD" value="0.01" units="mmHg" description="shear threshold for vessel collapse" />

    <component class="remodel" id="REMODELING_INTERVAL" value="60" units="min" description="interval between remodeling steps" />
    <component class="remodel" id="SCALE_SHEAR" value="0.01" description="shear stress scaling" />
    <component class="remodel" id="SCALE_CIRCUM" value="0.01" description="circumferential stress scaling" />
    <component class="remodel" id="SCALE_FLOW" value="0.005" description="flow rate scaling" />
    <component class="remodel" id="SCALE_METABOLIC" value="0.01" description="metabolic demand scaling" />
    <component class="remodel" id="SCALE_TAU" value="0.01" description="shear stress contribution to area mass scaling" />
    <component class="remodel" id="SCALE_SIGMA" value="0.5" description="circumferential stress contribution to radius scaling" />
</parameters><|MERGE_RESOLUTION|>--- conflicted
+++ resolved
@@ -22,7 +22,7 @@
     <population id="PROLIFERATIVE_FRACTION" value="0.5" description="fraction of proliferative cells that become apoptotic" />
     <population id="ENERGY_THRESHOLD" value="1000.0" description="maximum energy deficit before necrosis" />
     <population id="SYMMETRIC_FRACTION" value="0.05" description="fraction of divisions that are symmetric" />
-<<<<<<< HEAD
+    <population id="MAX_DENSITY" value="-1" description="maximum amount of cells in location, -1 means no limit" />
     <population id="BOUND_TIME" value="360" description="6 hours" />
     <population id="BOUND_RANGE" value="0" description="hours" />
 
@@ -46,9 +46,6 @@
     <population id="CONTACT_FRAC" value="0.2" description="fraction of cell surface contacting a bound cell during a binding event" />
     <population id="T_CELL_VOL_MEAN" value="175.0" unit="um^3" />
     <population id="T_CELL_VOLUME_STDEV" value="10.0" unit="um^3" description="cell volume distribution standard deviation" />
-=======
-    <population id="MAX_DENSITY" value="-1" description="maximum amount of cells in location, -1 means no limit" />
->>>>>>> 0e028571
 
     <!-- proliferation module parameters -->
     <population.module module="proliferation" id="SYNTHESIS_DURATION" value="637" units="min" description="time required for DNA synthesis" />

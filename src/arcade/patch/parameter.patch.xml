<parameters>
    <!-- default parameters for series -->
    <default id="RADIUS" value="1" />
    <default id="DEPTH" value="1" />

    <!-- default parameters for patch -->
    <patch id="GEOMETRY" value="hex" description="Patch geometry (hex or rect)" />
    <patch id="INITIALIZATION" value="outward" description="Patch initialization (inward or outward or random)" />

    <!-- POPULATIONS ======================================================= -->

    <!-- default parameters for populations -->
    <population id="CELL_VOLUME" value="NORMAL(MU=2250,SIGMA=200)" unit="um^3" description="cell volume distribution" />
    <population id="CELL_HEIGHT" value="NORMAL(MU=8.7,SIGMA=0)" unit="um" description="cell height distribution" />
    <population id="CELL_AGE" value="UNIFORM(MIN=0,MAX=120960)" unit="min" description="cell age distribution" />
    <population id="APOPTOSIS_AGE" value="NORMAL(MU=120960,SIGMA=10080)" unit="min" description="cell apoptosis age distribution" />
    <population id="DIVISION_POTENTIAL" value="50" description="maximum number of divisions" />
    <population id="COMPRESSION_TOLERANCE" value="0" units="um" description="maximum compression tolerance" />
    <population id="HETEROGENEITY" value="0.0" description="variation in cell agent parameters" />
    <population id="SENESCENT_FRACTION" value="0.5" description="fraction of senescent cells that become apoptotic" />
    <population id="NECROTIC_FRACTION" value="0.5" description="fraction of necrotic cells that become apoptotic" />
    <population id="PROLIFERATIVE_FRACTION" value="0.5" description="fraction of proliferative cells that become apoptotic" />
    <population id="ENERGY_THRESHOLD" value="1000.0" description="maximum energy deficit before necrosis" />
    <population id="SYMMETRIC_FRACTION" value="0.05" description="fraction of divisions that are symmetric" />
    <population id="MAX_DENSITY" value="-1" description="maximum amount of cells in location, -1 means no limit" />
    <population id="ACCURACY" value="0.8" description="accuracy to select highest glucose concentration in future location" />
    <population id="AFFINITY" value="0.5" description="movement toward center affinity when selecting future location" />
<<<<<<< HEAD
    <population id="SYNTHESIS_DURATION" value="637" units="min" description="time required for DNA synthesis" />
=======
    <population id="MAX_DENSITY" value="54" description="maximum amount of cells in location, -1 means no limit" />
>>>>>>> b61c0c79

    <!-- CAR T specific parameters -->
    <population id="ANERGIC_FRACTION" value="0.5" description="fraction of anergic cells that become apoptotic" />
    <population id="EXHAUSTED_FRAC" value="0.5" description="fraction exhausted vs. apoptotic" />
    <population id="SEARCH_ABILITY" value="1" description="max number of cells a CAR T-cell could make contact with per time step" />
    <population id="MAX_ANTIGEN_BINDING" value="10" description="number of times a CAR T-cell can interact with target without becoming exhausted" />
    <population id="CARS" value="50000" description="average number of CARs on a CAR T-cell" />
    <population id="CAR_ANTIGENS" value="1000" description="average number of CAR antigens on a given cell" />
    <population id="SELF_RECEPTORS" value="150" description="average number of PD1s on a CAR T-cell" />
    <population id="SELF_TARGETS" value="3600" description="average number of PDL1s on tissue cell" />
    <population id="CAR_AFFINITY" value="1E-7" unit="M" description="affinity of CAR for target antigen" />
    <population id="CAR_ALPHA" value="3" description="fitting factor in CAR binding function" />
    <population id="CAR_BETA" value="0.01" description="fitting factor in CAR binding function" />
    <population id="SELF_RECEPTOR_AFFINITY" value="7.8E-6" unit="M" descrption="affinity of self receptor for self" />
    <population id="SELF_ALPHA" value="3" description="fitting factor in PD1 binding function" />
    <population id="SELF_BETA" value="0.02" description="fitting factor in PD1 binding function" />
    <population id="CONTACT_FRAC" value="0.2" description="fraction of cell surface contacting a bound cell during a binding event" />
    <population id="BOUND_TIME" value="UNIFORM(MIN=360-0,MAX=360+0)" description="6 hours" />

    <!-- proliferation module parameters -->
    <population.module module="proliferation" id="SYNTHESIS_DURATION" value="637" units="min" description="time required for DNA synthesis" />

    <!-- migration module parameters -->
    <population.module module="migration" id="MIGRATION_RATE" value="0.24" unit="um/min" description="cell migration rate" />

    <!-- apoptosis module parameters -->
    <population.module module="apoptosis" id="DEATH_DURATION" value="1080" unit="min" description="time required for cell death" />

    <!-- metabolism process parameters -->
    <population.process process="metabolism" id="BASAL_ENERGY" value="0.001" unit="fmol ATP/um^3 cell/min" description="basal energy requirement" />
    <population.process process="metabolism" id="PROLIFERATION_ENERGY" value="0.001" unit="fmol ATP/um^3 cell/min" description="additional energy required for proliferation" />
    <population.process process="metabolism" id="MIGRATION_ENERGY" value="0.0002" unit="fmol ATP/um^3 cell/min" description="additional energy required for migration" />
    <population.process process="metabolism" id="CELL_DENSITY" value="0.00133" unit="ng/um^3" description="cell density" />
    <population.process process="metabolism" id="RATIO_GLUCOSE_BIOMASS" value="694.0" unit="fmol glucose/ng biomass" description="ratio of glucose to biomass" />
    <population.process process="metabolism" id="OXYGEN_SOLUBILITY_TISSUE" value="0.00000131" units="fmol O2/(um^3 mmHg)" description="oxygen solubility in tissue" />
    <population.process process="metabolism" id="METABOLIC_PREFERENCE" value="0.3" description="preference for glycolysis over oxidative phosphorylation" />
    <population.process process="metabolism" id="CONVERSION_FRACTION" value="0.25" description="fraction of internal glucose/pyruvate converted to mass" />
    <population.process process="metabolism" id="MINIMUM_MASS_FRACTION" value="0.5" description="minimum viable cell mass fraction" />
    <population.process process="metabolism" id="RATIO_GLUCOSE_PYRUVATE" value="0.5" description="preference for glucose over pyruvate for mass" />
    <population.process process="metabolism" id="LACTATE_RATE" value="0.1" unit="fmol lactate/fmol pyruvate" description="rate of lactate production" />
    <population.process process="metabolism" id="AUTOPHAGY_RATE" value="0.0001" unit="ng/min" description="rate of autophagy" />
    <population.process process="metabolism" id="GLUCOSE_UPTAKE_RATE" value="1.12" unit="fmol glucose/um^2 cell/min/M glucose" description="rate of glucose uptake" />
    <population.process process="metabolism" id="ATP_PRODUCTION_RATE" value="8.927" unit="fmol ATP/um^3/min/M glucose" description="rate of ATP production" />
    <population.process process="metabolism" id="CONSTANT_GLUCOSE_UPTAKE_RATE" value="929.88" unit="fmol glucose/min/M glucose" description="constant glucose uptake rate" />
    <population.process process="metabolism" id="CONSTANT_ATP_PRODUCTION_RATE" value="4.9817" unit="fmol ATP/cell/min" description="constant ATP production rate" />
    <population.process process="metabolism" id="CONSTANT_VOLUME_GROWTH_RATE" value="2.819" unit="um^3/min" description="constant volume growth rate"/>
    <population.process process="metabolism" id="INITIAL_GLUCOSE_CONCENTRATION" value="0.005" unit="fmol/um^3" description="initial cell internal glucose concentration"/>
    <population.process process="metabolism" id="FRAC_MASS_ACTIVE" value="0.25" description="increase in percent of internal nutrients converted to mass due to antigen activation" />
    <population.process process="metabolism" id="META_PREF_IL2" value="0.1" description="maximum increase in preference for glycolysis due to IL-2" />
    <population.process process="metabolism" id ="META_PREF_ACTIVE" value="0.3" description="increase in preference for glycolysis due to antigen activation" />
    <population.process process="metabolism" id ="GLUC_UPTAKE_RATE_IL2" value="0.56" unit="fmol glucose/um^2 cell/min/M glucose" description="increase in glucose uptake rate due to IL-2" />
    <population.process process="metabolism" id ="GLUC_UPTAKE_RATE_ACTIVE" value="3.78" unit="fmol glucose/um^2 cell/min/M glucose" description="increase in glucose uptake rate due to antigen activation" />
    <population.process process="metabolism" id ="META_SWITCH_DELAY" value="60" unit="min" />

    <!-- signaling process parameters -->
    <population.process process="signaling" id="MIGRATORY_THRESHOLD" value="10" description="threshold fold change in PLCg for migration" />
    <population.process process="signaling" id="MIGRATORY_PROBABILITY" value="0.05" description="probability of migration instead of proliferation" />

    <!-- inflammation process module -->
    <population.process process="inflammation" id="SHELL_THICKNESS" value="2.0" unit="um" />
    <population.process process="inflammation" id="IL2_RECEPTORS" value="2000" unit="IL-2 receptors/cell" />

    <!-- inflammation CD8 module -->
    <population.process process="inflammation" id="GRANZ_SYNTHESIS_DELAY" value="15" unit="min" />

    <!-- LAYERS ============================================================ -->

    <!-- default parameters for layers -->
    <layer id="INITIAL_CONCENTRATION" value="0" units="(variable)" description="initial layer concentration" />

    <!-- diffuser operation parameters -->
    <layer.operation operation="diffuser" id="DIFFUSIVITY" value="1.0" units="um^2/s" description="diffusivity of molecule" />

    <!-- generator operation parameters -->
    <layer.operation operation="generator" id="CONCENTRATION" value="1.0" units="(variable)" description="maximum concentration" />
    <layer.operation operation="generator" id="PERMEABILITY" value="100.0" units="(variable)" description="molecule permeability" />

    <!-- ACTIONS =========================================================== -->

    <!-- insert action parameters -->
    <action class="insert" id="TIME_DELAY" value="0" units="min" description="time delay before calling the action" />
    <action class="insert" id="INSERT_RADIUS" value="1" description="grid radius that cells are inserted into" />
    <action class="insert" id="INSERT_NUMBER" value="1" description="number of cells to insert from each population" />

    <!-- remove action parameters -->
    <action class="remove" id="TIME_DELAY" value="0" units="min" description="time delay before calling the action" />
    <action class="remove" id="REMOVE_RADIUS" value="1" description="grid radius that cells are removed from" />

    <!-- convert action parameters -->
    <action class="convert" id="TIME_DELAY" value="0" units="min" description="time delay before calling the action" />

    <!-- COMPONENTS ======================================================== -->

    <!-- source sites component parameters -->
    <component class="source_sites" id="X_SPACING" value="*" description="spacing of sources in x direction" />
    <component class="source_sites" id="Y_SPACING" value="*" description="spacing of sources in y direction" />
    <component class="source_sites" id="Z_SPACING" value="*" description="spacing of sources in z direction" />
    <component class="source_sites" id="DAMAGE_SCALING" value="0" description="source site damage scaling" />

    <!-- pattern sites component parameters -->
    <component class="pattern_sites" id="RELATIVE_FRACTION" value="1.0" description="relative contribution of hemodynamic factors" />
    <component class="pattern_sites" id="WEIGHT_GRADIENT" value="10" description="weight of gradient hemodynamic factor" />
    <component class="pattern_sites" id="WEIGHT_LOCAL" value="10" description="weight of local hemodynamic factor" />
    <component class="pattern_sites" id="WEIGHT_FLOW" value="10" description="weight of flow hemodynamic factor" />
    <component class="pattern_sites" id="DAMAGE_SCALING" value="0" description="pattern site damage scaling" />

    <!-- graph site component parameters -->
    <component class="graph_sites_simple" id="GRAPH_LAYOUT" value="*" description="layout of graph sites" />
    <component class="graph_sites_complex" id="GRAPH_LAYOUT" value="*" description="layout of graph sites" />
    <component class="graph_sites_complex" id="OXYGEN_SOLUBILITY_PLASMA" value="0.00000138" units="fmol O2/(um^3 mmHg)" description="solubility of oxygen in plasma"/>
    <component class="graph_sites_complex" id="OXYGEN_SOLUBILITY_TISSUE" value="0.00000131" units="fmol O2/(um^3 mmHg)" description="solubility of oxygen in tissue" />

    <!-- pulse component parameters -->
    <component class="pulse" id="PULSE_INTERVAL" value="1440" unit="min" description="interval between pulses" />
    <component class="pulse" id="MEDIA_AMOUNT" value="2000" unit="um^3/um^2" description="media volume per area" />

    <!-- degrade component parameters -->
    <component class="degrade" id="DEGRADATION_INTERVAL" value="1" units="min" description="interval between degradation steps" />
    <component class="degrade" id="DEGRADATION_RATE" value="0.04" units="um/hr" description="rate of wall thickness degradation" />
    <component class="degrade" id="SHEAR_THRESHOLD" value="0.01" units="mmHg" description="shear threshold for vessel collapse" />

    <component class="remodel" id="REMODELING_INTERVAL" value="60" units="min" description="interval between remodeling steps" />
    <component class="remodel" id="SCALE_SHEAR" value="0.01" description="shear stress scaling" />
    <component class="remodel" id="SCALE_CIRCUM" value="0.01" description="circumferential stress scaling" />
    <component class="remodel" id="SCALE_FLOW" value="0.005" description="flow rate scaling" />
    <component class="remodel" id="SCALE_METABOLIC" value="0.01" description="metabolic demand scaling" />
    <component class="remodel" id="SCALE_TAU" value="0.01" description="shear stress contribution to area mass scaling" />
    <component class="remodel" id="SCALE_SIGMA" value="0.5" description="circumferential stress contribution to radius scaling" />
</parameters><|MERGE_RESOLUTION|>--- conflicted
+++ resolved
@@ -25,11 +25,8 @@
     <population id="MAX_DENSITY" value="-1" description="maximum amount of cells in location, -1 means no limit" />
     <population id="ACCURACY" value="0.8" description="accuracy to select highest glucose concentration in future location" />
     <population id="AFFINITY" value="0.5" description="movement toward center affinity when selecting future location" />
-<<<<<<< HEAD
+    <population id="MAX_DENSITY" value="54" description="maximum amount of cells in location, -1 means no limit" />
     <population id="SYNTHESIS_DURATION" value="637" units="min" description="time required for DNA synthesis" />
-=======
-    <population id="MAX_DENSITY" value="54" description="maximum amount of cells in location, -1 means no limit" />
->>>>>>> b61c0c79
 
     <!-- CAR T specific parameters -->
     <population id="ANERGIC_FRACTION" value="0.5" description="fraction of anergic cells that become apoptotic" />

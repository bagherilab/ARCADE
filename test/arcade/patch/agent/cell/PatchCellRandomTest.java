package arcade.patch.agent.cell;

import org.junit.jupiter.api.Test;
import ec.util.MersenneTwisterFast;
<<<<<<< HEAD
import arcade.core.util.GrabBag;
=======
>>>>>>> bf948336
import arcade.core.util.MiniBox;
import arcade.patch.agent.module.PatchModule;
import arcade.patch.agent.process.PatchProcessMetabolism;
import arcade.patch.env.location.PatchLocation;
import arcade.patch.sim.PatchSimulation;
import static org.junit.jupiter.api.Assertions.*;
import static org.mockito.Mockito.*;
import static arcade.core.ARCADETestUtilities.*;
import static arcade.patch.util.PatchEnums.Domain;
import static arcade.patch.util.PatchEnums.State;

public class PatchCellRandomTest {
    private static final double EPSILON = 1E-8;

    static PatchLocation locationMock = mock(PatchLocation.class);

    static int cellID = randomIntBetween(1, 10);

    static int cellParent = randomIntBetween(1, 10);

    static int cellPop = randomIntBetween(1, 10);

    static int cellAge = randomIntBetween(1, 1000);

    static int cellDivisions = randomIntBetween(1, 100);

    static double cellVolume = randomDoubleBetween(10, 100);

    static double cellHeight = randomDoubleBetween(10, 100);

    static double cellCriticalVolume = randomDoubleBetween(10, 100);

    static double cellCriticalHeight = randomDoubleBetween(10, 100);

    static State cellState = State.QUIESCENT;

    static MiniBox parametersMock = new MiniBox();

    static PatchCellContainer baseContainer =
            new PatchCellContainer(
                    cellID,
                    cellParent,
                    cellPop,
                    cellAge,
                    cellDivisions,
                    cellState,
                    cellVolume,
                    cellHeight,
                    cellCriticalVolume,
                    cellCriticalHeight);

    @Test
<<<<<<< HEAD
    public void make_calledNoLinks_createsContainer() {
=======
    public void make_called_createsContainer() {
>>>>>>> bf948336
        double volume = randomDoubleBetween(10, 100);
        double height = randomDoubleBetween(10, 100);
        double criticalVolume = randomDoubleBetween(10, 100);
        double criticalHeight = randomDoubleBetween(10, 100);
<<<<<<< HEAD
        State state1 = State.QUIESCENT;
        State state2 = State.PROLIFERATIVE;

        PatchCellContainer cellContainer =
                new PatchCellContainer(
                        cellID,
                        cellParent,
                        cellPop,
                        cellAge,
                        cellDivisions,
                        state1,
                        volume,
                        height,
                        criticalVolume,
                        criticalHeight);
        PatchCellRandom cell =
                new PatchCellRandom(cellContainer, locationMock, parametersMock, null);

        PatchCellContainer container = cell.make(cellID + 1, state2, null);

        assertEquals(cellID + 1, container.id);
        assertEquals(cellID, container.parent);
        assertEquals(cellPop, container.pop);
        assertEquals(cellAge, container.age);
        assertEquals(cellDivisions - 1, container.divisions);
        assertEquals(cellDivisions - 1, container.divisions);
        assertEquals(state2, container.state);
        assertEquals(volume, container.volume, EPSILON);
        assertEquals(height, container.height, EPSILON);
        assertEquals(criticalVolume, container.criticalVolume, EPSILON);
        assertEquals(criticalHeight, container.criticalHeight, EPSILON);
    }
=======
>>>>>>> bf948336

    @Test
    public void make_calledWithLinks_createsContainer() {
        double volume = randomDoubleBetween(10, 100);
        double height = randomDoubleBetween(10, 100);
        double criticalVolume = randomDoubleBetween(10, 100);
        double criticalHeight = randomDoubleBetween(10, 100);
        State state1 = State.QUIESCENT;
        State state2 = State.PROLIFERATIVE;

<<<<<<< HEAD
        int newPop = cellPop + randomIntBetween(1, 10);
        GrabBag links = new GrabBag();
        links.add(cellPop, 1);
        links.add(newPop, 1);
        MersenneTwisterFast random = mock(MersenneTwisterFast.class);
        when(random.nextDouble()).thenReturn(0.5);

=======
>>>>>>> bf948336
        PatchCellContainer cellContainer =
                new PatchCellContainer(
                        cellID,
                        cellParent,
                        cellPop,
                        cellAge,
                        cellDivisions,
                        state1,
                        volume,
                        height,
                        criticalVolume,
                        criticalHeight);
<<<<<<< HEAD
        PatchCellRandom cell =
                new PatchCellRandom(cellContainer, locationMock, parametersMock, links);

        PatchCellContainer container = cell.make(cellID + 1, state2, random);

        assertEquals(cellID + 1, container.id);
        assertEquals(cellID, container.parent);
        assertEquals(newPop, container.pop);
=======

        PatchCellRandom cell = new PatchCellRandom(cellContainer, locationMock, parametersMock);

        PatchCellContainer container = cell.make(cellID + 1, state2, null);

        assertEquals(cellID + 1, container.id);
        assertEquals(cellID, container.parent);
        assertEquals(cellPop, container.pop);
>>>>>>> bf948336
        assertEquals(cellAge, container.age);
        assertEquals(cellDivisions - 1, container.divisions);
        assertEquals(cellDivisions - 1, container.divisions);
        assertEquals(state2, container.state);
        assertEquals(volume, container.volume, EPSILON);
        assertEquals(height, container.height, EPSILON);
        assertEquals(criticalVolume, container.criticalVolume, EPSILON);
        assertEquals(criticalHeight, container.criticalHeight, EPSILON);
    }

    @Test
    public void step_calledWithUndefinedState_setsRandomState() {
        PatchSimulation sim = mock(PatchSimulation.class);
        PatchCellRandom cell =
                spy(new PatchCellRandom(baseContainer, locationMock, parametersMock));
        PatchModule module = mock(PatchModule.class);

        cell.processes.put(Domain.METABOLISM, mock(PatchProcessMetabolism.class));
        cell.processes.put(Domain.SIGNALING, mock(PatchProcessMetabolism.class));

        int numValidStates = State.values().length - 1;

        for (int i = 1; i < numValidStates + 1; i++) {
            MersenneTwisterFast random = mock(MersenneTwisterFast.class);
            doReturn(i - 1).when(random).nextInt(numValidStates);
            doAnswer(
                            invocationOnMock -> {
                                cell.state = invocationOnMock.getArgument(0);
                                cell.module = module;
                                return null;
                            })
                    .when(cell)
                    .setState(any(State.class));

            State state = State.values()[i];
            sim.random = random;
            cell.setState(State.UNDEFINED);
            cell.step(sim);

            assertEquals(state, cell.getState());
        }
    }

    @Test
    public void step_calledWithDefinedState_keepsDefinedState() {
        PatchSimulation sim = mock(PatchSimulation.class);
        PatchCellRandom cell =
                spy(new PatchCellRandom(baseContainer, locationMock, parametersMock));

        cell.processes.put(Domain.METABOLISM, mock(PatchProcessMetabolism.class));
        cell.processes.put(Domain.SIGNALING, mock(PatchProcessMetabolism.class));

        int numValidStates = State.values().length - 1;

        for (int i = 1; i < numValidStates + 1; i++) {
            MersenneTwisterFast random = mock(MersenneTwisterFast.class);
            doReturn(i).when(random).nextInt(numValidStates);
            doAnswer(
                            invocationOnMock -> {
                                cell.state = invocationOnMock.getArgument(0);
                                cell.module = null;
                                return null;
                            })
                    .when(cell)
                    .setState(any(State.class));

            State state = State.values()[i];
            sim.random = random;
            cell.setState(state);
            cell.step(sim);

            assertEquals(state, cell.getState());
        }
    }
}<|MERGE_RESOLUTION|>--- conflicted
+++ resolved
@@ -2,10 +2,7 @@
 
 import org.junit.jupiter.api.Test;
 import ec.util.MersenneTwisterFast;
-<<<<<<< HEAD
 import arcade.core.util.GrabBag;
-=======
->>>>>>> bf948336
 import arcade.core.util.MiniBox;
 import arcade.patch.agent.module.PatchModule;
 import arcade.patch.agent.process.PatchProcessMetabolism;
@@ -58,16 +55,11 @@
                     cellCriticalHeight);
 
     @Test
-<<<<<<< HEAD
     public void make_calledNoLinks_createsContainer() {
-=======
-    public void make_called_createsContainer() {
->>>>>>> bf948336
         double volume = randomDoubleBetween(10, 100);
         double height = randomDoubleBetween(10, 100);
         double criticalVolume = randomDoubleBetween(10, 100);
         double criticalHeight = randomDoubleBetween(10, 100);
-<<<<<<< HEAD
         State state1 = State.QUIESCENT;
         State state2 = State.PROLIFERATIVE;
 
@@ -100,8 +92,6 @@
         assertEquals(criticalVolume, container.criticalVolume, EPSILON);
         assertEquals(criticalHeight, container.criticalHeight, EPSILON);
     }
-=======
->>>>>>> bf948336
 
     @Test
     public void make_calledWithLinks_createsContainer() {
@@ -112,7 +102,6 @@
         State state1 = State.QUIESCENT;
         State state2 = State.PROLIFERATIVE;
 
-<<<<<<< HEAD
         int newPop = cellPop + randomIntBetween(1, 10);
         GrabBag links = new GrabBag();
         links.add(cellPop, 1);
@@ -120,8 +109,6 @@
         MersenneTwisterFast random = mock(MersenneTwisterFast.class);
         when(random.nextDouble()).thenReturn(0.5);
 
-=======
->>>>>>> bf948336
         PatchCellContainer cellContainer =
                 new PatchCellContainer(
                         cellID,
@@ -134,7 +121,7 @@
                         height,
                         criticalVolume,
                         criticalHeight);
-<<<<<<< HEAD
+
         PatchCellRandom cell =
                 new PatchCellRandom(cellContainer, locationMock, parametersMock, links);
 
@@ -143,16 +130,6 @@
         assertEquals(cellID + 1, container.id);
         assertEquals(cellID, container.parent);
         assertEquals(newPop, container.pop);
-=======
-
-        PatchCellRandom cell = new PatchCellRandom(cellContainer, locationMock, parametersMock);
-
-        PatchCellContainer container = cell.make(cellID + 1, state2, null);
-
-        assertEquals(cellID + 1, container.id);
-        assertEquals(cellID, container.parent);
-        assertEquals(cellPop, container.pop);
->>>>>>> bf948336
         assertEquals(cellAge, container.age);
         assertEquals(cellDivisions - 1, container.divisions);
         assertEquals(cellDivisions - 1, container.divisions);

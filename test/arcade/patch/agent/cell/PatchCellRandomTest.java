package arcade.patch.agent.cell;

import org.junit.jupiter.api.Test;
import ec.util.MersenneTwisterFast;
import arcade.core.util.MiniBox;
import arcade.patch.agent.module.PatchModule;
import arcade.patch.agent.process.PatchProcessMetabolism;
import arcade.patch.env.location.PatchLocation;
import arcade.patch.sim.PatchSimulation;
import static org.junit.jupiter.api.Assertions.*;
import static org.mockito.Mockito.*;
import static arcade.core.ARCADETestUtilities.*;
import static arcade.patch.util.PatchEnums.Domain;
import static arcade.patch.util.PatchEnums.State;

public class PatchCellRandomTest {
    private static final double EPSILON = 1E-8;

    static PatchLocation locationMock = mock(PatchLocation.class);

    static int cellID = randomIntBetween(1, 10);

    static int cellParent = randomIntBetween(1, 10);

    static int cellPop = randomIntBetween(1, 10);

    static int cellAge = randomIntBetween(1, 1000);

    static int cellDivisions = randomIntBetween(1, 100);

    static double cellVolume = randomDoubleBetween(10, 100);

    static double cellHeight = randomDoubleBetween(10, 100);

    static double cellCriticalVolume = randomDoubleBetween(10, 100);

    static double cellCriticalHeight = randomDoubleBetween(10, 100);

    static State cellState = State.QUIESCENT;

    static MiniBox parametersMock = new MiniBox();

    static PatchCellContainer baseContainer =
            new PatchCellContainer(
                    cellID,
                    cellParent,
                    cellPop,
                    cellAge,
                    cellDivisions,
                    cellState,
                    cellVolume,
                    cellHeight,
                    cellCriticalVolume,
                    cellCriticalHeight);

    @Test
    public void make_called_createsContainer() {
        double volume = randomDoubleBetween(10, 100);
        double height = randomDoubleBetween(10, 100);
        double criticalVolume = randomDoubleBetween(10, 100);
        double criticalHeight = randomDoubleBetween(10, 100);
<<<<<<< HEAD
        State state1 = State.QUIESCENT;
        State state2 = State.PROLIFERATIVE;

        PatchCellContainer cellContainer =
                new PatchCellContainer(
=======

        State state1 = State.QUIESCENT;
        State state2 = State.PROLIFERATIVE;

        PatchCellRandom cell =
                new PatchCellRandom(
>>>>>>> da9c9297
                        cellID,
                        cellParent,
                        cellPop,
                        cellAge,
                        cellDivisions,
<<<<<<< HEAD
                        state1,
=======
                        locationMock,
                        parametersMock,
>>>>>>> da9c9297
                        volume,
                        height,
                        criticalVolume,
                        criticalHeight);
<<<<<<< HEAD
        PatchCellRandom cell = new PatchCellRandom(cellContainer, locationMock, parametersMock);

=======
>>>>>>> da9c9297
        PatchCellContainer container = cell.make(cellID + 1, state2, null);

        assertEquals(cellID + 1, container.id);
        assertEquals(cellID, container.parent);
        assertEquals(cellPop, container.pop);
        assertEquals(cellAge, container.age);
        assertEquals(cellDivisions - 1, container.divisions);
        assertEquals(cellDivisions - 1, container.divisions);
        assertEquals(state2, container.state);
        assertEquals(volume, container.volume, EPSILON);
        assertEquals(height, container.height, EPSILON);
        assertEquals(criticalVolume, container.criticalVolume, EPSILON);
        assertEquals(criticalHeight, container.criticalHeight, EPSILON);
    }

    @Test
    public void step_calledWithUndefinedState_setsRandomState() {
        PatchSimulation sim = mock(PatchSimulation.class);
        PatchCellRandom cell =
                spy(new PatchCellRandom(baseContainer, locationMock, parametersMock));
        PatchModule module = mock(PatchModule.class);

        cell.processes.put(Domain.METABOLISM, mock(PatchProcessMetabolism.class));
        cell.processes.put(Domain.SIGNALING, mock(PatchProcessMetabolism.class));

        int numValidStates = State.values().length - 1;

        for (int i = 1; i < numValidStates + 1; i++) {
            MersenneTwisterFast random = mock(MersenneTwisterFast.class);
            doReturn(i - 1).when(random).nextInt(numValidStates);
            doAnswer(
                            invocationOnMock -> {
                                cell.state = invocationOnMock.getArgument(0);
                                cell.module = module;
                                return null;
                            })
                    .when(cell)
                    .setState(any(State.class));

            State state = State.values()[i];
            sim.random = random;
            cell.setState(State.UNDEFINED);
            cell.step(sim);

            assertEquals(state, cell.getState());
        }
    }

    @Test
    public void step_calledWithDefinedState_keepsDefinedState() {
        PatchSimulation sim = mock(PatchSimulation.class);
        PatchCellRandom cell =
                spy(new PatchCellRandom(baseContainer, locationMock, parametersMock));

        cell.processes.put(Domain.METABOLISM, mock(PatchProcessMetabolism.class));
        cell.processes.put(Domain.SIGNALING, mock(PatchProcessMetabolism.class));

        int numValidStates = State.values().length - 1;

        for (int i = 1; i < numValidStates + 1; i++) {
            MersenneTwisterFast random = mock(MersenneTwisterFast.class);
            doReturn(i).when(random).nextInt(numValidStates);
            doAnswer(
                            invocationOnMock -> {
                                cell.state = invocationOnMock.getArgument(0);
                                cell.module = null;
                                return null;
                            })
                    .when(cell)
                    .setState(any(State.class));

            State state = State.values()[i];
            sim.random = random;
            cell.setState(state);
            cell.step(sim);

            assertEquals(state, cell.getState());
        }
    }
}<|MERGE_RESOLUTION|>--- conflicted
+++ resolved
@@ -59,40 +59,25 @@
         double height = randomDoubleBetween(10, 100);
         double criticalVolume = randomDoubleBetween(10, 100);
         double criticalHeight = randomDoubleBetween(10, 100);
-<<<<<<< HEAD
+
         State state1 = State.QUIESCENT;
         State state2 = State.PROLIFERATIVE;
 
         PatchCellContainer cellContainer =
                 new PatchCellContainer(
-=======
-
-        State state1 = State.QUIESCENT;
-        State state2 = State.PROLIFERATIVE;
-
-        PatchCellRandom cell =
-                new PatchCellRandom(
->>>>>>> da9c9297
                         cellID,
                         cellParent,
                         cellPop,
                         cellAge,
                         cellDivisions,
-<<<<<<< HEAD
                         state1,
-=======
-                        locationMock,
-                        parametersMock,
->>>>>>> da9c9297
                         volume,
                         height,
                         criticalVolume,
                         criticalHeight);
-<<<<<<< HEAD
+      
         PatchCellRandom cell = new PatchCellRandom(cellContainer, locationMock, parametersMock);
 
-=======
->>>>>>> da9c9297
         PatchCellContainer container = cell.make(cellID + 1, state2, null);
 
         assertEquals(cellID + 1, container.id);

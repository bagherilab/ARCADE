--- conflicted
+++ resolved
@@ -1,7 +1,6 @@
 package arcade.patch;
 
 import java.io.File;
-<<<<<<< HEAD
 import java.util.ArrayList;
 import java.util.Arrays;
 import java.util.HashSet;
@@ -10,12 +9,6 @@
 import org.junit.Rule;
 import org.junit.Test;
 import org.junit.rules.TemporaryFolder;
-=======
-import java.nio.file.Files;
-import java.nio.file.Path;
-import org.junit.jupiter.api.Test;
-import org.junit.jupiter.api.io.TempDir;
->>>>>>> 87cbd449
 import arcade.core.ARCADE;
 import arcade.core.agent.cell.CellContainer;
 import arcade.core.env.location.LocationContainer;
@@ -33,7 +26,6 @@
 import static arcade.patch.PatchARCADETestUtilities.loadLocationsFile;
 
 public class PatchARCADETest {
-<<<<<<< HEAD
     @Rule
     public TemporaryFolder folder = new TemporaryFolder();
     
@@ -46,48 +38,18 @@
         ARCADE.main(args);
         
         File mainOutput = new File(folder.getRoot() + "/" + series + ".json");
-=======
-    static String makeSetup(String name) {
-        return "<set>"
-                + "<series name=\""
-                + name
-                + "\" ticks=\"1\" interval=\"1\" start=\"0\" end=\"0\">"
-                + "<patch /></series></set>";
-    }
-
-    @Test
-    public void main_noVis_savesFiles(@TempDir Path path) throws Exception {
-        String name = "main_noVis_savesFiles";
-        Path setupFile = Files.createFile(path.resolve("setup.xml"));
-        Files.writeString(setupFile, makeSetup(name));
-
-        String[] args =
-                new String[] {"patch", setupFile.toString(), path.toAbsolutePath().toString()};
-        ARCADE.main(args);
-
-        File mainOutput = new File(path.toAbsolutePath() + "/" + name + ".json");
->>>>>>> 87cbd449
         assertTrue(mainOutput.exists());
 
         String[] timepoints = new String[] {"0000_000000", "0000_000001"};
         for (String tp : timepoints) {
-<<<<<<< HEAD
             File cellOutput = new File(folder.getRoot() + "/" + series + "_" + tp + ".CELLS.json");
             assertTrue(cellOutput.exists());
             File locationOutput = new File(folder.getRoot() + "/" + series + "_" + tp + ".LOCATIONS.json");
-=======
-            File cellOutput =
-                    new File(path.toAbsolutePath() + "/" + name + "_" + tp + ".CELLS.json");
-            assertTrue(cellOutput.exists());
-            File locationOutput =
-                    new File(path.toAbsolutePath() + "/" + name + "_" + tp + ".LOCATIONS.json");
->>>>>>> 87cbd449
             assertTrue(locationOutput.exists());
         }
     }
 
     @Test
-<<<<<<< HEAD
     public void main_withVis_savesNothing() throws Exception {
         String series = "default";
         String setupFile = "test/arcade/patch/resources/" + series + ".xml";
@@ -98,37 +60,13 @@
         ARCADE.main(args);
         
         File mainOutput = new File(folder.getRoot() + "/" + series + ".json");
-=======
-    public void main_withVis_savesNothing(@TempDir Path path) throws Exception {
-        String name = "main_withVis_savesNothing";
-        Path setupFile = Files.createFile(path.resolve("setup.xml"));
-        Files.writeString(setupFile, makeSetup(name));
-
-        System.setProperty("java.awt.headless", "true");
-
-        String[] args =
-                new String[] {
-                    "patch", setupFile.toString(), path.toAbsolutePath().toString(), "--vis"
-                };
-        ARCADE.main(args);
-
-        File mainOutput = new File(path.toAbsolutePath() + "/" + name + ".json");
->>>>>>> 87cbd449
         assertFalse(mainOutput.exists());
 
         String[] timepoints = new String[] {"0000_000000", "0000_000001"};
         for (String tp : timepoints) {
-<<<<<<< HEAD
             File cellOutput = new File(folder.getRoot() + "/" + series + "_" + tp + ".CELLS.json");
             assertFalse(cellOutput.exists());
             File locationOutput = new File(folder.getRoot() + "/" + series + "_" + tp + ".LOCATIONS.json");
-=======
-            File cellOutput =
-                    new File(path.toAbsolutePath() + "/" + name + "_" + tp + ".CELLS.json");
-            assertFalse(cellOutput.exists());
-            File locationOutput =
-                    new File(path.toAbsolutePath() + "/" + name + "_" + tp + ".LOCATIONS.json");
->>>>>>> 87cbd449
             assertFalse(locationOutput.exists());
         }
     }

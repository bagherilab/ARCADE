--- conflicted
+++ resolved
@@ -9,8 +9,6 @@
 import ec.util.MersenneTwisterFast;
 import arcade.core.util.Plane;
 import arcade.core.util.Vector;
-import arcade.potts.util.PottsEnums.Direction;
-import arcade.potts.util.PottsEnums.Region;
 import static org.junit.jupiter.api.Assertions.*;
 import static org.mockito.Mockito.*;
 import static arcade.core.ARCADETestUtilities.*;
@@ -1399,32 +1397,14 @@
 
         PottsLocation.swapVoxels(locA, locB);
 
-<<<<<<< HEAD
-        // Ensure voxels are swapped
         assertEquals(voxelListB, locA.voxels);
         assertEquals(voxelListA, locB.voxels);
 
-        // Verify that recalculations are called on locA
-        assertEquals(locA.volume, voxelListB.size());
-        verify(locA).calculateSurface();
-        verify(locA).calculateHeight();
-        verify(locA).calculateCenter();
-
-        // And on locB
-        assertEquals(locB.volume, voxelListA.size());
-        verify(locB).calculateSurface();
-        verify(locB).calculateHeight();
-        verify(locB).calculateCenter();
-=======
-        assertEquals(voxelListB, locA.voxels);
-        assertEquals(voxelListA, locB.voxels);
-
         assertEquals(locA.volume, voxelListB.size());
         verify(locA).setAttributes();
 
         assertEquals(locB.volume, voxelListA.size());
         verify(locB).setAttributes();
->>>>>>> a4aa3a7d
     }
 
     @Test

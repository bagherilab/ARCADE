package arcade.potts.env.location;

import java.util.ArrayList;
import java.util.Arrays;
import java.util.HashMap;
import org.junit.jupiter.api.BeforeAll;
import org.junit.jupiter.api.Test;
import sim.util.Double3D;
import ec.util.MersenneTwisterFast;
import arcade.core.util.Plane;
import arcade.core.util.Vector;
import static org.junit.jupiter.api.Assertions.*;
import static org.mockito.Mockito.*;
import static arcade.core.ARCADETestUtilities.*;
import static arcade.potts.env.location.Voxel.VOXEL_COMPARATOR;
import static arcade.potts.util.PottsEnums.Direction;
import static arcade.potts.util.PottsEnums.Region;

public class PottsLocationTest {
    private static final double EPSILON = 1E-10;

    static MersenneTwisterFast randomDoubleZero;

    static MersenneTwisterFast randomDoubleOne;

    static final int LOCATION_SURFACE = randomIntBetween(0, 100);

    static final int LOCATION_HEIGHT = randomIntBetween(0, 100);

    static final int DELTA_SURFACE = randomIntBetween(1, 10);

    static final int DELTA_HEIGHT = randomIntBetween(1, 10);

    static ArrayList<Voxel> voxelListForAddRemove;

    static ArrayList<Voxel> voxelListA;

    static ArrayList<Voxel> voxelListB;

    static ArrayList<Voxel> voxelListAB;

    @BeforeAll
    public static void setupMocks() {
        randomDoubleZero = mock(MersenneTwisterFast.class);
        when(randomDoubleZero.nextDouble()).thenReturn(0.0);

        randomDoubleOne = mock(MersenneTwisterFast.class);
        when(randomDoubleOne.nextDouble()).thenReturn(1.0);
    }

    @BeforeAll
    public static void setupLists() {
        voxelListForAddRemove = new ArrayList<>();
        voxelListForAddRemove.add(new Voxel(0, 0, 0));
        voxelListForAddRemove.add(new Voxel(1, 0, 0));

        /*
         * Lattice site shape:
         *
         *     x x x x
         *     x     x
         *     x
         *
         * Each list is a subset of the shape:
         *
         *  (A)         (B)
         *  x x . .     . . x x
         *  x     .     .     x
         *  x           .
         */

        voxelListA = new ArrayList<>();
        voxelListA.add(new Voxel(0, 0, 1));
        voxelListA.add(new Voxel(0, 1, 1));
        voxelListA.add(new Voxel(1, 0, 1));
        voxelListA.add(new Voxel(0, 2, 1));

        voxelListB = new ArrayList<>();
        voxelListB.add(new Voxel(2, 0, 1));
        voxelListB.add(new Voxel(3, 0, 1));
        voxelListB.add(new Voxel(3, 1, 1));

        voxelListAB = new ArrayList<>(voxelListA);
        voxelListAB.addAll(voxelListB);
    }

    static class PottsLocationMock extends PottsLocation {
        HashMap<Direction, Integer> diameterMap;

        PottsLocationMock(ArrayList<Voxel> voxels) {
            super(voxels);
        }

        @Override
        PottsLocation makeLocation(ArrayList<Voxel> voxels) {
            return new PottsLocationMock(voxels);
        }

        @Override
        public double convertSurface(double volume, double height) {
            return 0;
        }

        @Override
        int calculateSurface() {
            return surface + LOCATION_SURFACE;
        }

        @Override
        int calculateHeight() {
            return height + LOCATION_HEIGHT;
        }

        @Override
        int updateSurface(Voxel voxel) {
            return DELTA_SURFACE;
        }

        @Override
        int updateHeight(Voxel voxel) {
            return DELTA_HEIGHT;
        }

        @Override
        ArrayList<Voxel> getNeighbors(Voxel voxel) {
            int num = 6;
            int[] x = {0, 1, 0, -1, 0, 0};
            int[] y = {-1, 0, 1, 0, 0, 0};
            int[] z = {0, 0, 0, 0, 1, -1};

            ArrayList<Voxel> neighbors = new ArrayList<>();
            for (int i = 0; i < num; i++) {
                neighbors.add(new Voxel(voxel.x + x[i], voxel.y + y[i], voxel.z + z[i]));
            }
            return neighbors;
        }

        @Override
        HashMap<Direction, Integer> getDiameters() {
            if (diameterMap != null) {
                return diameterMap;
            } else {
                this.diameterMap = new HashMap<>();
                diameterMap.put(Direction.YZ_PLANE, 1);
            }

            return diameterMap;
        }

        @Override
        Direction getSlice(Direction direction, HashMap<Direction, Integer> diameters) {
            switch (direction) {
                case XY_PLANE:
                    return Direction.NEGATIVE_YZ;
                case POSITIVE_XY:
                    return Direction.YZ_PLANE;
                case NEGATIVE_ZX:
                    return Direction.POSITIVE_YZ;
                case YZ_PLANE:
                    return Direction.ZX_PLANE;
                default:
                    return null;
            }
        }

        @Override
        ArrayList<Voxel> getSelected(Voxel center, double n) {
            return new ArrayList<>();
        }
    }

    @Test
    public void constructor_called_setsSizes() {
        PottsLocationMock loc = new PottsLocationMock(voxelListAB);
        assertEquals(voxelListAB.size(), loc.volume);
        assertEquals(LOCATION_SURFACE, loc.surface);
        assertEquals(LOCATION_HEIGHT, loc.height);
    }

    @Test
    public void constructor_called_setsCenter() {
        PottsLocationMock loc = new PottsLocationMock(voxelListAB);

        double cx = 0;
        double cy = 0;
        double cz = 0;

        for (Voxel v : voxelListAB) {
            cx += v.x;
            cy += v.y;
            cz += v.z;
        }

        int n = voxelListAB.size();

        assertEquals(cx / n, loc.cx, EPSILON);
        assertEquals(cy / n, loc.cy, EPSILON);
        assertEquals(cz / n, loc.cz, EPSILON);
    }

    @Test
    public void getVoxels_noVoxels_returnsEmpty() {
        PottsLocationMock loc = new PottsLocationMock(new ArrayList<>());
        assertEquals(0, loc.getVoxels().size());
    }

    @Test
    public void getVoxels_hasVoxels_returnsList() {
        ArrayList<Voxel> voxels = new ArrayList<>();

        int n = randomIntBetween(1, 100);
        for (int i = 0; i < n; i++) {
            voxels.add(new Voxel(i, i, i));
        }

        PottsLocationMock loc = new PottsLocationMock(voxels);
        ArrayList<Voxel> voxelList = loc.getVoxels();

        assertNotSame(loc.voxels, voxelList);
        voxelList.sort(VOXEL_COMPARATOR);
        voxels.sort(VOXEL_COMPARATOR);
        assertEquals(voxels, voxelList);
    }

    @Test
    public void getVoxels_noVoxelsRegion_returnsEmpty() {
        PottsLocationMock loc = new PottsLocationMock(new ArrayList<>());
        assertEquals(0, loc.getVoxels(Region.DEFAULT).size());
    }

    @Test
    public void getVoxels_hasVoxelsRegion_returnsEmpty() {
        ArrayList<Voxel> voxels = new ArrayList<>();

        int n = randomIntBetween(1, 100);
        for (int i = 0; i < n; i++) {
            voxels.add(new Voxel(i, i, i));
        }

        PottsLocationMock loc = new PottsLocationMock(voxels);
        assertEquals(0, loc.getVoxels(Region.DEFAULT).size());
    }

    @Test
    public void getRegions_noRegions_returnsNull() {
        PottsLocationMock loc = new PottsLocationMock(new ArrayList<>());
        assertNull(loc.getRegions());
    }

    @Test
    public void getVolume_hasVoxels_returnsValue() {
        PottsLocationMock loc = new PottsLocationMock(new ArrayList<>());
        loc.add(0, 0, 0);
        assertEquals(1, (int) loc.getVolume());
    }

    @Test
    public void getVolume_noVoxels_returnsValue() {
        PottsLocationMock loc = new PottsLocationMock(new ArrayList<>());
        assertEquals(0, (int) loc.getVolume());
    }

    @Test
    public void getVolume_givenRegion_returnsValue() {
        PottsLocationMock loc = new PottsLocationMock(new ArrayList<>());
        loc.add(0, 0, 0);
        assertEquals(1, (int) loc.getVolume(Region.DEFAULT));
    }

    @Test
    public void getSurface_hasVoxels_returnsValue() {
        PottsLocationMock loc = new PottsLocationMock(new ArrayList<>());
        loc.add(0, 0, 0);
        assertEquals(LOCATION_SURFACE + DELTA_SURFACE, (int) loc.getSurface());
    }

    @Test
    public void getSurface_noVoxels_returnsValue() {
        PottsLocationMock loc = new PottsLocationMock(new ArrayList<>());
        assertEquals(LOCATION_SURFACE, (int) loc.getSurface());
    }

    @Test
    public void getSurface_givenRegion_returnsValue() {
        PottsLocationMock loc = new PottsLocationMock(new ArrayList<>());
        loc.add(0, 0, 0);
        assertEquals(LOCATION_SURFACE + DELTA_SURFACE, (int) loc.getSurface(Region.DEFAULT));
    }

    @Test
    public void getHeight_hasVoxels_returnsValue() {
        PottsLocationMock loc = new PottsLocationMock(new ArrayList<>());
        loc.add(0, 0, 0);
        assertEquals(LOCATION_HEIGHT + DELTA_HEIGHT, (int) loc.getHeight());
    }

    @Test
    public void getHeight_noVoxels_returnsValue() {
        PottsLocationMock loc = new PottsLocationMock(new ArrayList<>());
        assertEquals(LOCATION_HEIGHT, (int) loc.getHeight());
    }

    @Test
    public void getHeight_givenRegion_returnsValue() {
        PottsLocationMock loc = new PottsLocationMock(new ArrayList<>());
        loc.add(0, 0, 0);
        assertEquals(LOCATION_HEIGHT + DELTA_HEIGHT, (int) loc.getHeight(Region.DEFAULT));
    }

    @Test
    public void add_newVoxel_updatesList() {
        PottsLocationMock loc = new PottsLocationMock(new ArrayList<>());
        loc.add(0, 0, 0);
        loc.add(1, 0, 0);
        assertEquals(voxelListForAddRemove, loc.voxels);
    }

    @Test
    public void add_newVoxel_updatesVolume() {
        PottsLocationMock loc = new PottsLocationMock(new ArrayList<>());
        loc.add(0, 0, 0);
        assertEquals(1, loc.volume);
    }

    @Test
    public void add_newVoxel_updatesSurface() {
        PottsLocationMock loc = new PottsLocationMock(new ArrayList<>());
        loc.add(0, 0, 0);
        assertEquals(LOCATION_SURFACE + DELTA_SURFACE, loc.surface);
    }

    @Test
    public void add_newVoxel_updatesHeight() {
        PottsLocationMock loc = new PottsLocationMock(new ArrayList<>());
        loc.add(0, 0, 0);
        assertEquals(LOCATION_HEIGHT + DELTA_HEIGHT, loc.height);
    }

    @Test
    public void add_newVoxel_updatesCenter() {
        ArrayList<Voxel> voxels = new ArrayList<>();

        voxels.add(new Voxel(1, 4, 1));
        voxels.add(new Voxel(2, 3, 0));
        voxels.add(new Voxel(2, 2, 2));
        voxels.add(new Voxel(3, 3, 1));

        PottsLocationMock loc = new PottsLocationMock(voxels);
        loc.add(1, 1, 1);

        assertEquals(9. / 5, loc.cx, EPSILON);
        assertEquals(13. / 5, loc.cy, EPSILON);
        assertEquals(5. / 5, loc.cz, EPSILON);
    }

    @Test
    public void add_firstVoxel_setsCenter() {
        PottsLocationMock loc = new PottsLocationMock(new ArrayList<>());
        int cx = randomIntBetween(1, 10);
        int cy = randomIntBetween(1, 10);
        int cz = randomIntBetween(1, 10);
        loc.add(cx, cy, cz);
        assertEquals(cx, loc.cx, EPSILON);
        assertEquals(cy, loc.cy, EPSILON);
        assertEquals(cz, loc.cz, EPSILON);
    }

    @Test
    public void add_existingVoxel_doesNothing() {
        PottsLocationMock loc = new PottsLocationMock(new ArrayList<>());
        loc.add(0, 0, 0);
        loc.add(1, 0, 0);
        loc.add(0, 0, 0);
        assertEquals(voxelListForAddRemove, loc.voxels);
    }

    @Test
    public void add_newVoxelWithRegion_updatesList() {
        PottsLocationMock loc = new PottsLocationMock(new ArrayList<>());
        loc.add(Region.DEFAULT, 0, 0, 0);
        loc.add(Region.UNDEFINED, 1, 0, 0);
        assertEquals(voxelListForAddRemove, loc.voxels);
    }

    @Test
    public void add_newVoxelWithRegion_updatesVolume() {
        PottsLocationMock loc = new PottsLocationMock(new ArrayList<>());
        loc.add(Region.DEFAULT, 0, 0, 0);
        assertEquals(1, loc.volume);
    }

    @Test
    public void add_newVoxelWithRegion_updatesSurface() {
        PottsLocationMock loc = new PottsLocationMock(new ArrayList<>());
        loc.add(Region.DEFAULT, 0, 0, 0);
        assertEquals(LOCATION_SURFACE + DELTA_SURFACE, loc.surface);
    }

    @Test
    public void add_newVoxelWithRegion_updatesHeight() {
        PottsLocationMock loc = new PottsLocationMock(new ArrayList<>());
        loc.add(Region.DEFAULT, 0, 0, 0);
        assertEquals(LOCATION_HEIGHT + DELTA_HEIGHT, loc.height);
    }

    @Test
    public void add_existingVoxelWithRegion_doesNothing() {
        PottsLocationMock loc = new PottsLocationMock(new ArrayList<>());
        loc.add(Region.DEFAULT, 0, 0, 0);
        loc.add(Region.UNDEFINED, 1, 0, 0);
        loc.add(Region.NUCLEUS, 0, 0, 0);
        assertEquals(voxelListForAddRemove, loc.voxels);
    }

    @Test
    public void remove_existingVoxel_updatesList() {
        PottsLocationMock loc = new PottsLocationMock(voxelListForAddRemove);
        ArrayList<Voxel> voxelsRemoved = new ArrayList<>();
        voxelsRemoved.add(new Voxel(1, 0, 0));
        loc.remove(0, 0, 0);
        assertEquals(voxelsRemoved, loc.voxels);
    }

    @Test
    public void remove_existingVoxel_updatesVolume() {
        PottsLocationMock loc = new PottsLocationMock(voxelListForAddRemove);
        loc.remove(0, 0, 0);
        assertEquals(1, loc.volume);
    }

    @Test
    public void remove_existingVoxel_updatesSurface() {
        PottsLocationMock loc = new PottsLocationMock(voxelListForAddRemove);
        loc.remove(0, 0, 0);
        assertEquals(LOCATION_SURFACE - DELTA_SURFACE, loc.surface);
    }

    @Test
    public void remove_existingVoxel_updatesHeight() {
        PottsLocationMock loc = new PottsLocationMock(voxelListForAddRemove);
        loc.remove(0, 0, 0);
        assertEquals(LOCATION_HEIGHT - DELTA_HEIGHT, loc.height);
    }

    @Test
    public void remove_existingVoxel_updatesCenter() {
        ArrayList<Voxel> voxels = new ArrayList<>();

        voxels.add(new Voxel(1, 4, 1));
        voxels.add(new Voxel(2, 3, 0));
        voxels.add(new Voxel(2, 2, 2));
        voxels.add(new Voxel(3, 3, 1));

        PottsLocationMock loc = new PottsLocationMock(voxels);
        loc.remove(1, 4, 1);

        assertEquals(7. / 3, loc.cx, EPSILON);
        assertEquals(8. / 3, loc.cy, EPSILON);
        assertEquals(3. / 3, loc.cz, EPSILON);
    }

    @Test
    public void remove_allVoxels_returnsEmptyList() {
        PottsLocationMock loc = new PottsLocationMock(voxelListForAddRemove);
        loc.remove(0, 0, 0);
        loc.remove(1, 0, 0);
        assertEquals(new ArrayList<>(), loc.voxels);
    }

    @Test
    public void remove_allVoxels_updatesCenter() {
        PottsLocationMock loc = new PottsLocationMock(voxelListForAddRemove);
        loc.remove(0, 0, 0);
        loc.remove(1, 0, 0);
        assertEquals(0, loc.cx, EPSILON);
        assertEquals(0, loc.cy, EPSILON);
        assertEquals(0, loc.cz, EPSILON);
    }

    @Test
    public void remove_missingVoxel_doesNothing() {
        PottsLocationMock loc = new PottsLocationMock(new ArrayList<>());
        loc.remove(0, 0, 0);
        assertEquals(new ArrayList<>(), loc.voxels);
    }

    @Test
    public void remove_existingVoxelWithRegion_updatesList() {
        PottsLocationMock loc = new PottsLocationMock(voxelListForAddRemove);
        ArrayList<Voxel> voxelsRemoved = new ArrayList<>();
        voxelsRemoved.add(new Voxel(1, 0, 0));
        loc.remove(Region.DEFAULT, 0, 0, 0);
        assertEquals(voxelsRemoved, loc.voxels);
    }

    @Test
    public void remove_existingVoxelWithRegion_updatesVolume() {
        PottsLocationMock loc = new PottsLocationMock(voxelListForAddRemove);
        loc.remove(Region.DEFAULT, 0, 0, 0);
        assertEquals(1, loc.volume);
    }

    @Test
    public void remove_existingVoxelWithRegion_updatesSurface() {
        PottsLocationMock loc = new PottsLocationMock(voxelListForAddRemove);
        loc.remove(Region.DEFAULT, 0, 0, 0);
        assertEquals(LOCATION_SURFACE - DELTA_SURFACE, loc.surface);
    }

    @Test
    public void remove_existingVoxelWithRegion_updatesHeight() {
        PottsLocationMock loc = new PottsLocationMock(voxelListForAddRemove);
        loc.remove(Region.DEFAULT, 0, 0, 0);
        assertEquals(LOCATION_HEIGHT - DELTA_HEIGHT, loc.height);
    }

    @Test
    public void remove_allVoxelsWithRegion_returnsEmptyList() {
        PottsLocationMock loc = new PottsLocationMock(voxelListForAddRemove);
        loc.remove(Region.DEFAULT, 0, 0, 0);
        loc.remove(Region.UNDEFINED, 1, 0, 0);
        assertEquals(new ArrayList<>(), loc.voxels);
    }

    @Test
    public void remove_missingVoxelWithRegion_doesNothing() {
        PottsLocationMock loc = new PottsLocationMock(new ArrayList<>());
        loc.remove(Region.DEFAULT, 0, 0, 0);
        assertEquals(new ArrayList<>(), loc.voxels);
    }

    @Test
    public void assign_anyVoxel_doesNothing() {
        PottsLocationMock loc = new PottsLocationMock(voxelListForAddRemove);
        loc.assign(Region.DEFAULT, new Voxel(0, 0, 0));
        assertEquals(voxelListForAddRemove, loc.voxels);
    }

    @Test
    public void distribute_anyTarget_doesNothing() {
        PottsLocationMock loc = new PottsLocationMock(voxelListForAddRemove);
        loc.distribute(Region.DEFAULT, 1, randomDoubleOne);
        assertEquals(voxelListForAddRemove, loc.voxels);
    }

    @Test
    public void adjust_voxelExists_returnsVoxel() {
        ArrayList<Voxel> voxels = new ArrayList<>();
        voxels.add(new Voxel(0, 0, 0));
        PottsLocationMock loc = new PottsLocationMock(voxels);

        Voxel voxel = new Voxel(0, 0, 0);
        Voxel adjusted = loc.adjust(voxel);

        assertEquals(voxel, adjusted);
    }

    @Test
    public void adjust_voxelDoesNotExist_returnsClosestVoxel() {
        ArrayList<Voxel> voxels = new ArrayList<>();
        voxels.add(new Voxel(0, 1, 2));
        voxels.add(new Voxel(0, 2, 3));
        voxels.add(new Voxel(2, 1, 0));
        PottsLocationMock loc = new PottsLocationMock(voxels);

        Voxel voxel = new Voxel(1, 2, 3);
        Voxel adjusted = loc.adjust(voxel);
        Voxel expected = new Voxel(0, 2, 3);

        assertEquals(expected, adjusted);
    }

    @Test
    public void clear_hasVoxels_updatesArray() {
        PottsLocationMock loc = new PottsLocationMock(voxelListForAddRemove);
        int[][][] array = new int[][][] {{{1, 0, 0}, {1, 0, 0}}};
        loc.clear(array, null);

        assertArrayEquals(new int[] {0, 0, 0}, array[0][0]);
        assertArrayEquals(new int[] {0, 0, 0}, array[0][1]);
    }

    @Test
    public void clear_hasVoxels_updatesLists() {
        PottsLocationMock loc = new PottsLocationMock(voxelListForAddRemove);
        loc.clear(new int[1][3][3], new int[1][3][3]);
        assertEquals(0, loc.voxels.size());
    }

    @Test
    public void update_validID_updatesArray() {
        int[][][] array = new int[][][] {{{0, 1, 2}}};
        ArrayList<Voxel> voxels = new ArrayList<>();
        voxels.add(new Voxel(0, 1, 0));
        PottsLocationMock loc = new PottsLocationMock(voxels);

        loc.update(3, array, null);
        assertArrayEquals(new int[] {0, 3, 2}, array[0][0]);
    }

    @Test
    public void getCenter_hasVoxels_calculatesValue() {
        ArrayList<Voxel> voxels = new ArrayList<>();
        voxels.add(new Voxel(0, 1, 1));
        voxels.add(new Voxel(1, 1, 2));
        voxels.add(new Voxel(2, 2, 2));
        voxels.add(new Voxel(2, 3, 3));
        PottsLocationMock loc = new PottsLocationMock(voxels);

        assertEquals(5 / 4., loc.cx, EPSILON);
        assertEquals(7 / 4., loc.cy, EPSILON);
        assertEquals(8 / 4., loc.cz, EPSILON);
        assertEquals(new Voxel(1, 2, 2), loc.getCenter());
    }

    @Test
    public void getCenter_noVoxels_returnsNull() {
        PottsLocationMock loc = new PottsLocationMock(new ArrayList<>());
        assertNull(loc.getCenter());
    }

    @Test
    public void getOffset_noVoxels_returnsNull() {
        PottsLocationMock loc = new PottsLocationMock(new ArrayList<>());
        assertNull(loc.getOffset(null));
    }

    @Test
    public void getOffset_oneOffset_returnsValue() {
        ArrayList<Voxel> voxels = new ArrayList<>();
        voxels.add(new Voxel(0, 100, 200));
        voxels.add(new Voxel(100, 200, 300));
        PottsLocationMock loc = new PottsLocationMock(voxels);
        ArrayList<Integer> offsets = new ArrayList<>(Arrays.asList(25));
        assertEquals(new Voxel(25, 125, 225), loc.getOffset(offsets));
    }

    @Test
    public void getOffset_twoOffsets_returnsValue() {
        ArrayList<Voxel> voxels = new ArrayList<>();
        voxels.add(new Voxel(0, 100, 200));
        voxels.add(new Voxel(100, 200, 300));
        PottsLocationMock loc = new PottsLocationMock(voxels);
        ArrayList<Integer> offsets = new ArrayList<>(Arrays.asList(33, 66));
        assertEquals(new Voxel(33, 166, 200), loc.getOffset(offsets));
    }

    @Test
    public void getOffset_threeOffsets_returnsValue() {
        ArrayList<Voxel> voxels = new ArrayList<>();
        voxels.add(new Voxel(0, 100, 200));
        voxels.add(new Voxel(100, 200, 300));
        PottsLocationMock loc = new PottsLocationMock(voxels);
        ArrayList<Integer> offsets = new ArrayList<>(Arrays.asList(50, 50, 50));
        assertEquals(new Voxel(50, 150, 250), loc.getOffset(offsets));
    }

    @Test
    public void getOffset_noOffsets_raisesException() {
        assertThrows(
                IllegalArgumentException.class,
                () -> {
                    ArrayList<Voxel> voxels = new ArrayList<>();
                    voxels.add(new Voxel(0, 100, 200));
                    voxels.add(new Voxel(100, 200, 300));
                    PottsLocationMock loc = new PottsLocationMock(voxels);
                    ArrayList<Integer> offsets = new ArrayList<>();
                    loc.getOffset(offsets);
                });
    }

    @Test
    public void getOffset_invalidOffsets_raisesException() {
        assertThrows(
                IllegalArgumentException.class,
                () -> {
                    ArrayList<Voxel> voxels = new ArrayList<>();
                    voxels.add(new Voxel(0, 100, 200));
                    voxels.add(new Voxel(100, 200, 300));
                    PottsLocationMock loc = new PottsLocationMock(voxels);
                    ArrayList<Integer> offsets = new ArrayList<>(Arrays.asList(0, 0, 0, 0));
                    loc.getOffset(offsets);
                });
    }

    @Test()
    public void getOffset_nullOffsets_raisesException() {
        assertThrows(
                IllegalArgumentException.class,
                () -> {
                    ArrayList<Voxel> voxels = new ArrayList<>();
                    voxels.add(new Voxel(0, 100, 200));
                    voxels.add(new Voxel(100, 200, 300));
                    PottsLocationMock loc = new PottsLocationMock(voxels);
                    loc.getOffset(null);
                });
    }

    @Test
    public void getCentroid_hasVoxels_returnsArray() {
        ArrayList<Voxel> voxels = new ArrayList<>();
        voxels.add(new Voxel(0, 1, 1));
        voxels.add(new Voxel(1, 1, 2));
        voxels.add(new Voxel(2, 2, 2));
        voxels.add(new Voxel(2, 3, 3));
        PottsLocationMock loc = new PottsLocationMock(voxels);

        double[] centroid = loc.getCentroid();

        assertEquals(5 / 4., centroid[0], EPSILON);
        assertEquals(7 / 4., centroid[1], EPSILON);
        assertEquals(8 / 4., centroid[2], EPSILON);
    }

    @Test
    public void getCentroid_noVoxels_returnsZeros() {
        ArrayList<Voxel> voxels = new ArrayList<>();
        PottsLocationMock loc = new PottsLocationMock(voxels);

        double[] centroid = loc.getCentroid();

        assertEquals(0, centroid[0], EPSILON);
        assertEquals(0, centroid[1], EPSILON);
        assertEquals(0, centroid[2], EPSILON);
    }

    @Test
    public void getCentroid_hasVoxelsWithRegion_returnsArray() {
        ArrayList<Voxel> voxels = new ArrayList<>();
        voxels.add(new Voxel(0, 1, 1));
        voxels.add(new Voxel(1, 1, 2));
        voxels.add(new Voxel(2, 2, 2));
        voxels.add(new Voxel(2, 3, 3));
        PottsLocationMock loc = new PottsLocationMock(voxels);

        double[] centroid = loc.getCentroid(Region.DEFAULT);

        assertEquals(5 / 4., centroid[0], EPSILON);
        assertEquals(7 / 4., centroid[1], EPSILON);
        assertEquals(8 / 4., centroid[2], EPSILON);
    }

    @Test
    public void getCentroid_noVoxelsWithRegion_returnsZeros() {
        ArrayList<Voxel> voxels = new ArrayList<>();
        PottsLocationMock loc = new PottsLocationMock(voxels);

        double[] centroid = loc.getCentroid(Region.DEFAULT);

        assertEquals(0, centroid[0], EPSILON);
        assertEquals(0, centroid[1], EPSILON);
        assertEquals(0, centroid[2], EPSILON);
    }

    @Test
    public void getDirection_oneMaximumDiameter_returnsValue() {
        PottsLocationMock loc = new PottsLocationMock(new ArrayList<>());
        MersenneTwisterFast random = mock(MersenneTwisterFast.class);
        when(random.nextInt(1)).thenReturn(0);

        HashMap<Direction, Integer> diameters = new HashMap<>();
        diameters.put(Direction.XY_PLANE, 50);
        diameters.put(Direction.POSITIVE_XY, 89);
        diameters.put(Direction.NEGATIVE_ZX, 100);
        loc.diameterMap = diameters;

        assertEquals(Direction.POSITIVE_YZ, loc.getDirection(random));
    }

    @Test
    public void getDirection_multipleMaximumDiameters_returnsValueBasedOnRandom() {
        ArrayList<Voxel> voxels = new ArrayList<>();
        voxels.add(new Voxel(0, 0, 0));
        PottsLocationMock loc = new PottsLocationMock(voxels);
        MersenneTwisterFast random = mock(MersenneTwisterFast.class);
        when(random.nextInt(3)).thenReturn(1).thenReturn(0).thenReturn(2);

        HashMap<Direction, Integer> diameters = new HashMap<>();
        diameters.put(Direction.YZ_PLANE, 50);
        diameters.put(Direction.XY_PLANE, 90);
        diameters.put(Direction.POSITIVE_XY, 95);
        diameters.put(Direction.NEGATIVE_ZX, 100);
        loc.diameterMap = diameters;

        assertEquals(Direction.YZ_PLANE, loc.getDirection(random));
        assertEquals(Direction.NEGATIVE_YZ, loc.getDirection(random));
        assertEquals(Direction.POSITIVE_YZ, loc.getDirection(random));
    }

    @Test
    public void getDirection_zeroDiameters_returnsRandomValue() {
        for (int i = 0; i < 100; i++) {
            PottsLocationMock loc = new PottsLocationMock(new ArrayList<>());
            MersenneTwisterFast random = mock(MersenneTwisterFast.class);
            when(random.nextInt(1)).thenReturn(0);

            HashMap<Direction, Integer> diameters = new HashMap<>();
            diameters.put(Direction.XY_PLANE, 0);
            diameters.put(Direction.POSITIVE_XY, 0);
            diameters.put(Direction.NEGATIVE_ZX, 0);
            loc.diameterMap = diameters;

            Direction direction = loc.getDirection(random);
            assertNotNull(direction);
            assertNotEquals(Direction.UNDEFINED, direction);
        }
    }

    @Test
    public void convert_createsContainer() {
        int locationID = randomIntBetween(1, 10);

        ArrayList<Voxel> voxels = new ArrayList<>();
        int n = randomIntBetween(1, 10);
        for (int i = 0; i < 2 * n; i++) {
            for (int j = 0; j < 2 * n; j++) {
                voxels.add(new Voxel(i, j, 0));
            }
        }

        PottsLocationMock location = new PottsLocationMock(voxels);

        PottsLocationContainer container = (PottsLocationContainer) location.convert(locationID);

        assertEquals(locationID, container.id);
        assertEquals(new Voxel(n, n, 0), container.center);
        assertEquals(voxels, container.allVoxels);
        assertNull(container.regions);
    }

    private ArrayList<Voxel> prepSplit() {
        ArrayList<Voxel> voxels = new ArrayList<>();
        voxels.add(new Voxel(0, 0, 0));
        voxels.add(new Voxel(0, 1, 1));
        voxels.add(new Voxel(0, 2, 1));
        voxels.add(new Voxel(1, 0, 2));
        voxels.add(new Voxel(1, 1, 1));
        voxels.add(new Voxel(2, 2, 2));
        voxels.add(new Voxel(2, 2, 0));
        return voxels;
    }

    @Test
    public void splitVoxels_YZPlaneDirectionRandomZero_updatesLists() {
        ArrayList<Voxel> voxels = prepSplit();
        PottsLocationMock loc = new PottsLocationMock(voxels);

        ArrayList<Voxel> voxelsA = new ArrayList<>();
        ArrayList<Voxel> voxelsB = new ArrayList<>();
        ArrayList<Voxel> voxelsASplit = new ArrayList<>();
        ArrayList<Voxel> voxelsBSplit = new ArrayList<>();

        voxelsASplit.add(new Voxel(0, 0, 0));
        voxelsASplit.add(new Voxel(0, 1, 1));
        voxelsASplit.add(new Voxel(0, 2, 1));

        voxelsBSplit.add(new Voxel(1, 0, 2));
        voxelsBSplit.add(new Voxel(1, 1, 1));
        voxelsBSplit.add(new Voxel(2, 2, 2));
        voxelsBSplit.add(new Voxel(2, 2, 0));

        Voxel center = loc.getCenter();
        Plane yzPlane =
                new Plane(new Double3D(center.x, center.y, center.z), Direction.YZ_PLANE.vector);

        PottsLocation.splitVoxels(yzPlane, voxels, voxelsA, voxelsB, randomDoubleZero);
        assertEquals(voxelsASplit, voxelsA);
        assertEquals(voxelsBSplit, voxelsB);

        voxelsA.clear();
        voxelsB.clear();
        voxelsASplit.clear();
        voxelsBSplit.clear();
    }

    @Test
    public void splitVoxels_ZXPlaneDirectionRandomZero_updatesLists() {
        ArrayList<Voxel> voxels = prepSplit();
        PottsLocationMock loc = new PottsLocationMock(voxels);

        ArrayList<Voxel> voxelsA = new ArrayList<>();
        ArrayList<Voxel> voxelsB = new ArrayList<>();
        ArrayList<Voxel> voxelsASplit = new ArrayList<>();
        ArrayList<Voxel> voxelsBSplit = new ArrayList<>();

        voxelsASplit.add(new Voxel(0, 0, 0));
        voxelsBSplit.add(new Voxel(0, 1, 1));
        voxelsBSplit.add(new Voxel(0, 2, 1));
        voxelsASplit.add(new Voxel(1, 0, 2));
        voxelsBSplit.add(new Voxel(1, 1, 1));
        voxelsBSplit.add(new Voxel(2, 2, 2));
        voxelsBSplit.add(new Voxel(2, 2, 0));

        Voxel center = loc.getCenter();
        Plane zxPlane =
                new Plane(new Double3D(center.x, center.y, center.z), Direction.ZX_PLANE.vector);

        PottsLocation.splitVoxels(zxPlane, voxels, voxelsA, voxelsB, randomDoubleZero);
        assertEquals(voxelsASplit, voxelsA);
        assertEquals(voxelsBSplit, voxelsB);
    }

    @Test
    public void splitVoxels_XYPlaneDirectionRandomZero_updatesLists() {
        ArrayList<Voxel> voxels = prepSplit();
        PottsLocationMock loc = new PottsLocationMock(voxels);

        ArrayList<Voxel> voxelsA = new ArrayList<>();
        ArrayList<Voxel> voxelsB = new ArrayList<>();
        ArrayList<Voxel> voxelsASplit = new ArrayList<>();
        ArrayList<Voxel> voxelsBSplit = new ArrayList<>();

        voxelsASplit.add(new Voxel(0, 0, 0));
        voxelsBSplit.add(new Voxel(0, 1, 1));
        voxelsBSplit.add(new Voxel(0, 2, 1));
        voxelsBSplit.add(new Voxel(1, 0, 2));
        voxelsBSplit.add(new Voxel(1, 1, 1));
        voxelsBSplit.add(new Voxel(2, 2, 2));
        voxelsASplit.add(new Voxel(2, 2, 0));

        Voxel center = loc.getCenter();
        Plane xyPlane =
                new Plane(new Double3D(center.x, center.y, center.z), Direction.XY_PLANE.vector);

        PottsLocation.splitVoxels(xyPlane, voxels, voxelsA, voxelsB, randomDoubleZero);
        assertEquals(voxelsASplit, voxelsA);
        assertEquals(voxelsBSplit, voxelsB);
    }

    @Test
    public void splitVoxels_negativeXYDirectionRandomZero_updatesLists() {
        ArrayList<Voxel> voxels = prepSplit();
        PottsLocationMock loc = new PottsLocationMock(voxels);

        ArrayList<Voxel> voxelsA = new ArrayList<>();
        ArrayList<Voxel> voxelsB = new ArrayList<>();
        ArrayList<Voxel> voxelsASplit = new ArrayList<>();
        ArrayList<Voxel> voxelsBSplit = new ArrayList<>();

        voxelsBSplit.add(new Voxel(0, 0, 0));
        voxelsBSplit.add(new Voxel(0, 1, 1));
        voxelsBSplit.add(new Voxel(0, 2, 1));
        voxelsBSplit.add(new Voxel(1, 0, 2));
        voxelsBSplit.add(new Voxel(1, 1, 1));
        voxelsASplit.add(new Voxel(2, 2, 2));
        voxelsASplit.add(new Voxel(2, 2, 0));

        Voxel center = loc.getCenter();
        Plane negativeXYPlane =
                new Plane(new Double3D(center.x, center.y, center.z), Direction.NEGATIVE_XY.vector);

        PottsLocation.splitVoxels(negativeXYPlane, voxels, voxelsA, voxelsB, randomDoubleZero);
        assertEquals(voxelsASplit, voxelsA);
        assertEquals(voxelsBSplit, voxelsB);
    }

    @Test
    public void splitVoxels_positiveXYDirectionRandomZero_updatesLists() {
        ArrayList<Voxel> voxels = prepSplit();
        PottsLocationMock loc = new PottsLocationMock(voxels);

        ArrayList<Voxel> voxelsA = new ArrayList<>();
        ArrayList<Voxel> voxelsB = new ArrayList<>();
        ArrayList<Voxel> voxelsASplit = new ArrayList<>();
        ArrayList<Voxel> voxelsBSplit = new ArrayList<>();

        voxelsBSplit.add(new Voxel(0, 0, 0));
        voxelsBSplit.add(new Voxel(0, 1, 1));
        voxelsBSplit.add(new Voxel(0, 2, 1));
        voxelsASplit.add(new Voxel(1, 0, 2));
        voxelsBSplit.add(new Voxel(1, 1, 1));
        voxelsBSplit.add(new Voxel(2, 2, 2));
        voxelsBSplit.add(new Voxel(2, 2, 0));

        Voxel center = loc.getCenter();
        Plane positiveXYPlane =
                new Plane(new Double3D(center.x, center.y, center.z), Direction.POSITIVE_XY.vector);

        PottsLocation.splitVoxels(positiveXYPlane, voxels, voxelsA, voxelsB, randomDoubleZero);
        assertEquals(voxelsASplit, voxelsA);
        assertEquals(voxelsBSplit, voxelsB);
    }

    @Test
    public void splitVoxels_negativeYZDirectionRandomZero_updatesLists() {
        ArrayList<Voxel> voxels = prepSplit();
        PottsLocationMock loc = new PottsLocationMock(voxels);

        ArrayList<Voxel> voxelsA = new ArrayList<>();
        ArrayList<Voxel> voxelsB = new ArrayList<>();
        ArrayList<Voxel> voxelsASplit = new ArrayList<>();
        ArrayList<Voxel> voxelsBSplit = new ArrayList<>();

        voxelsBSplit.add(new Voxel(0, 0, 0));
        voxelsBSplit.add(new Voxel(0, 1, 1));
        voxelsASplit.add(new Voxel(0, 2, 1));
        voxelsBSplit.add(new Voxel(1, 0, 2));
        voxelsBSplit.add(new Voxel(1, 1, 1));
        voxelsASplit.add(new Voxel(2, 2, 2));
        voxelsBSplit.add(new Voxel(2, 2, 0));

        Voxel center = loc.getCenter();
        Plane negativeYZPlane =
                new Plane(new Double3D(center.x, center.y, center.z), Direction.NEGATIVE_YZ.vector);

        PottsLocation.splitVoxels(negativeYZPlane, voxels, voxelsA, voxelsB, randomDoubleZero);
        assertEquals(voxelsASplit, voxelsA);
        assertEquals(voxelsBSplit, voxelsB);
    }

    @Test
    public void splitVoxels_positiveYZDirectionRandomZero_updatesLists() {
        ArrayList<Voxel> voxels = prepSplit();
        PottsLocationMock loc = new PottsLocationMock(voxels);

        ArrayList<Voxel> voxelsA = new ArrayList<>();
        ArrayList<Voxel> voxelsB = new ArrayList<>();
        ArrayList<Voxel> voxelsASplit = new ArrayList<>();
        ArrayList<Voxel> voxelsBSplit = new ArrayList<>();

        voxelsBSplit.add(new Voxel(0, 0, 0));
        voxelsBSplit.add(new Voxel(0, 1, 1));
        voxelsASplit.add(new Voxel(0, 2, 1));
        voxelsBSplit.add(new Voxel(1, 0, 2));
        voxelsBSplit.add(new Voxel(1, 1, 1));
        voxelsBSplit.add(new Voxel(2, 2, 2));
        voxelsASplit.add(new Voxel(2, 2, 0));

        Voxel center = loc.getCenter();
        Plane positiveYZPlane =
                new Plane(new Double3D(center.x, center.y, center.z), Direction.POSITIVE_YZ.vector);

        PottsLocation.splitVoxels(positiveYZPlane, voxels, voxelsA, voxelsB, randomDoubleZero);
        assertEquals(voxelsASplit, voxelsA);
        assertEquals(voxelsBSplit, voxelsB);
    }

    @Test
    public void splitVoxels_negativeZXDirectionRandomZero_updatesLists() {
        ArrayList<Voxel> voxels = prepSplit();
        PottsLocationMock loc = new PottsLocationMock(voxels);

        ArrayList<Voxel> voxelsA = new ArrayList<>();
        ArrayList<Voxel> voxelsB = new ArrayList<>();
        ArrayList<Voxel> voxelsASplit = new ArrayList<>();
        ArrayList<Voxel> voxelsBSplit = new ArrayList<>();

        voxelsBSplit.add(new Voxel(0, 0, 0));
        voxelsBSplit.add(new Voxel(0, 1, 1));
        voxelsBSplit.add(new Voxel(0, 2, 1));
        voxelsASplit.add(new Voxel(1, 0, 2));
        voxelsBSplit.add(new Voxel(1, 1, 1));
        voxelsASplit.add(new Voxel(2, 2, 2));
        voxelsBSplit.add(new Voxel(2, 2, 0));

        Voxel center = loc.getCenter();
        Plane negativeZXPlane =
                new Plane(new Double3D(center.x, center.y, center.z), Direction.NEGATIVE_ZX.vector);

        PottsLocation.splitVoxels(negativeZXPlane, voxels, voxelsA, voxelsB, randomDoubleZero);
        assertEquals(voxelsASplit, voxelsA);
        assertEquals(voxelsBSplit, voxelsB);
    }

    @Test
    public void splitVoxels_positiveZXDirectionRandomZero_updatesLists() {
        ArrayList<Voxel> voxels = prepSplit();
        PottsLocationMock loc = new PottsLocationMock(voxels);

        ArrayList<Voxel> voxelsA = new ArrayList<>();
        ArrayList<Voxel> voxelsB = new ArrayList<>();
        ArrayList<Voxel> voxelsASplit = new ArrayList<>();
        ArrayList<Voxel> voxelsBSplit = new ArrayList<>();

        voxelsBSplit.add(new Voxel(0, 0, 0));
        voxelsASplit.add(new Voxel(0, 1, 1));
        voxelsASplit.add(new Voxel(0, 2, 1));
        voxelsASplit.add(new Voxel(1, 0, 2));
        voxelsBSplit.add(new Voxel(1, 1, 1));
        voxelsBSplit.add(new Voxel(2, 2, 2));
        voxelsBSplit.add(new Voxel(2, 2, 0));

        Voxel center = loc.getCenter();
        Plane positiveZXPlane =
                new Plane(new Double3D(center.x, center.y, center.z), Direction.POSITIVE_ZX.vector);

        PottsLocation.splitVoxels(positiveZXPlane, voxels, voxelsA, voxelsB, randomDoubleZero);
        assertEquals(voxelsASplit, voxelsA);
        assertEquals(voxelsBSplit, voxelsB);
    }

    @Test
    public void splitVoxels_YZPlaneDirectionRandomOne_updatesLists() {
        ArrayList<Voxel> voxels = prepSplit();
        PottsLocationMock loc = new PottsLocationMock(voxels);

        ArrayList<Voxel> voxelsA = new ArrayList<>();
        ArrayList<Voxel> voxelsB = new ArrayList<>();
        ArrayList<Voxel> voxelsASplit = new ArrayList<>();
        ArrayList<Voxel> voxelsBSplit = new ArrayList<>();

        voxelsASplit.add(new Voxel(0, 0, 0));
        voxelsASplit.add(new Voxel(0, 1, 1));
        voxelsASplit.add(new Voxel(0, 2, 1));
        voxelsASplit.add(new Voxel(1, 0, 2));
        voxelsASplit.add(new Voxel(1, 1, 1));
        voxelsBSplit.add(new Voxel(2, 2, 2));
        voxelsBSplit.add(new Voxel(2, 2, 0));

        Voxel center = loc.getCenter();
        Plane yzPlane =
                new Plane(new Double3D(center.x, center.y, center.z), Direction.YZ_PLANE.vector);

        PottsLocation.splitVoxels(yzPlane, voxels, voxelsA, voxelsB, randomDoubleOne);
        assertEquals(voxelsASplit, voxelsA);
        assertEquals(voxelsBSplit, voxelsB);
    }

    @Test
    public void splitVoxels_ZXPlaneDirectionRandomOne_updatesLists() {
        ArrayList<Voxel> voxels = prepSplit();
        PottsLocationMock loc = new PottsLocationMock(voxels);

        ArrayList<Voxel> voxelsA = new ArrayList<>();
        ArrayList<Voxel> voxelsB = new ArrayList<>();
        ArrayList<Voxel> voxelsASplit = new ArrayList<>();
        ArrayList<Voxel> voxelsBSplit = new ArrayList<>();

        voxelsASplit.add(new Voxel(0, 0, 0));
        voxelsASplit.add(new Voxel(0, 1, 1));
        voxelsBSplit.add(new Voxel(0, 2, 1));
        voxelsASplit.add(new Voxel(1, 0, 2));
        voxelsASplit.add(new Voxel(1, 1, 1));
        voxelsBSplit.add(new Voxel(2, 2, 2));
        voxelsBSplit.add(new Voxel(2, 2, 0));

        Voxel center = loc.getCenter();
        Plane zxPlane =
                new Plane(new Double3D(center.x, center.y, center.z), Direction.ZX_PLANE.vector);

        PottsLocation.splitVoxels(zxPlane, voxels, voxelsA, voxelsB, randomDoubleOne);
        assertEquals(voxelsASplit, voxelsA);
        assertEquals(voxelsBSplit, voxelsB);
    }

    @Test
    public void splitVoxels_XYPlaneDirectionRandomOne_updatesLists() {
        ArrayList<Voxel> voxels = prepSplit();
        PottsLocationMock loc = new PottsLocationMock(voxels);

        ArrayList<Voxel> voxelsA = new ArrayList<>();
        ArrayList<Voxel> voxelsB = new ArrayList<>();
        ArrayList<Voxel> voxelsASplit = new ArrayList<>();
        ArrayList<Voxel> voxelsBSplit = new ArrayList<>();

        voxelsASplit.add(new Voxel(0, 0, 0));
        voxelsASplit.add(new Voxel(0, 1, 1));
        voxelsASplit.add(new Voxel(0, 2, 1));
        voxelsBSplit.add(new Voxel(1, 0, 2));
        voxelsASplit.add(new Voxel(1, 1, 1));
        voxelsBSplit.add(new Voxel(2, 2, 2));
        voxelsASplit.add(new Voxel(2, 2, 0));

        Voxel center = loc.getCenter();
        Plane xyPlane =
                new Plane(new Double3D(center.x, center.y, center.z), Direction.XY_PLANE.vector);

        PottsLocation.splitVoxels(xyPlane, voxels, voxelsA, voxelsB, randomDoubleOne);
        assertEquals(voxelsASplit, voxelsA);
        assertEquals(voxelsBSplit, voxelsB);
    }

    @Test
    public void splitVoxels_negativeXYDirectionRandomOne_updatesLists() {
        ArrayList<Voxel> voxels = prepSplit();
        PottsLocationMock loc = new PottsLocationMock(voxels);

        ArrayList<Voxel> voxelsA = new ArrayList<>();
        ArrayList<Voxel> voxelsB = new ArrayList<>();
        ArrayList<Voxel> voxelsASplit = new ArrayList<>();
        ArrayList<Voxel> voxelsBSplit = new ArrayList<>();

        voxelsBSplit.add(new Voxel(0, 0, 0));
        voxelsBSplit.add(new Voxel(0, 1, 1));
        voxelsASplit.add(new Voxel(0, 2, 1));
        voxelsBSplit.add(new Voxel(1, 0, 2));
        voxelsASplit.add(new Voxel(1, 1, 1));
        voxelsASplit.add(new Voxel(2, 2, 2));
        voxelsASplit.add(new Voxel(2, 2, 0));

        Voxel center = loc.getCenter();
        Plane negativeXYPlane =
                new Plane(new Double3D(center.x, center.y, center.z), Direction.NEGATIVE_XY.vector);

        PottsLocation.splitVoxels(negativeXYPlane, voxels, voxelsA, voxelsB, randomDoubleOne);
        assertEquals(voxelsASplit, voxelsA);
        assertEquals(voxelsBSplit, voxelsB);
    }

    @Test
    public void splitVoxels_positiveXYDirectionRandomOne_updatesLists() {
        ArrayList<Voxel> voxels = prepSplit();
        PottsLocationMock loc = new PottsLocationMock(voxels);

        ArrayList<Voxel> voxelsA = new ArrayList<>();
        ArrayList<Voxel> voxelsB = new ArrayList<>();
        ArrayList<Voxel> voxelsASplit = new ArrayList<>();
        ArrayList<Voxel> voxelsBSplit = new ArrayList<>();

        voxelsASplit.add(new Voxel(0, 0, 0));
        voxelsBSplit.add(new Voxel(0, 1, 1));
        voxelsBSplit.add(new Voxel(0, 2, 1));
        voxelsASplit.add(new Voxel(1, 0, 2));
        voxelsASplit.add(new Voxel(1, 1, 1));
        voxelsASplit.add(new Voxel(2, 2, 2));
        voxelsASplit.add(new Voxel(2, 2, 0));

        Voxel center = loc.getCenter();
        Plane positiveXYPlane =
                new Plane(new Double3D(center.x, center.y, center.z), Direction.POSITIVE_XY.vector);

        PottsLocation.splitVoxels(positiveXYPlane, voxels, voxelsA, voxelsB, randomDoubleOne);
        assertEquals(voxelsASplit, voxelsA);
        assertEquals(voxelsBSplit, voxelsB);
    }

    @Test
    public void splitVoxels_negativeYZDirectionRandomOne_updatesLists() {
        ArrayList<Voxel> voxels = prepSplit();
        PottsLocationMock loc = new PottsLocationMock(voxels);

        ArrayList<Voxel> voxelsA = new ArrayList<>();
        ArrayList<Voxel> voxelsB = new ArrayList<>();
        ArrayList<Voxel> voxelsASplit = new ArrayList<>();
        ArrayList<Voxel> voxelsBSplit = new ArrayList<>();

        voxelsBSplit.add(new Voxel(0, 0, 0));
        voxelsASplit.add(new Voxel(0, 1, 1));
        voxelsASplit.add(new Voxel(0, 2, 1));
        voxelsASplit.add(new Voxel(1, 0, 2));
        voxelsASplit.add(new Voxel(1, 1, 1));
        voxelsASplit.add(new Voxel(2, 2, 2));
        voxelsASplit.add(new Voxel(2, 2, 0));

        Voxel center = loc.getCenter();
        Plane negativeYZPlane =
                new Plane(new Double3D(center.x, center.y, center.z), Direction.NEGATIVE_YZ.vector);

        PottsLocation.splitVoxels(negativeYZPlane, voxels, voxelsA, voxelsB, randomDoubleOne);
        assertEquals(voxelsASplit, voxelsA);
        assertEquals(voxelsBSplit, voxelsB);
    }

    @Test
    public void splitVoxels_positiveYZDirectionRandomOne_updatesLists() {
        ArrayList<Voxel> voxels = prepSplit();
        PottsLocationMock loc = new PottsLocationMock(voxels);

        ArrayList<Voxel> voxelsA = new ArrayList<>();
        ArrayList<Voxel> voxelsB = new ArrayList<>();
        ArrayList<Voxel> voxelsASplit = new ArrayList<>();
        ArrayList<Voxel> voxelsBSplit = new ArrayList<>();

        voxelsASplit.add(new Voxel(0, 0, 0));
        voxelsASplit.add(new Voxel(0, 1, 1));
        voxelsASplit.add(new Voxel(0, 2, 1));
        voxelsBSplit.add(new Voxel(1, 0, 2));
        voxelsASplit.add(new Voxel(1, 1, 1));
        voxelsASplit.add(new Voxel(2, 2, 2));
        voxelsASplit.add(new Voxel(2, 2, 0));

        Voxel center = loc.getCenter();
        Plane positiveYZPlane =
                new Plane(new Double3D(center.x, center.y, center.z), Direction.POSITIVE_YZ.vector);

        PottsLocation.splitVoxels(positiveYZPlane, voxels, voxelsA, voxelsB, randomDoubleOne);
        assertEquals(voxelsASplit, voxelsA);
        assertEquals(voxelsBSplit, voxelsB);
    }

    @Test
    public void splitVoxels_negativeZXDirectionRandomOne_updatesLists() {
        ArrayList<Voxel> voxels = prepSplit();
        PottsLocationMock loc = new PottsLocationMock(voxels);

        ArrayList<Voxel> voxelsA = new ArrayList<>();
        ArrayList<Voxel> voxelsB = new ArrayList<>();
        ArrayList<Voxel> voxelsASplit = new ArrayList<>();
        ArrayList<Voxel> voxelsBSplit = new ArrayList<>();

        voxelsBSplit.add(new Voxel(0, 0, 0));
        voxelsBSplit.add(new Voxel(0, 1, 1));
        voxelsBSplit.add(new Voxel(0, 2, 1));
        voxelsASplit.add(new Voxel(1, 0, 2));
        voxelsASplit.add(new Voxel(1, 1, 1));
        voxelsASplit.add(new Voxel(2, 2, 2));
        voxelsASplit.add(new Voxel(2, 2, 0));

        Voxel center = loc.getCenter();
        Plane negativeZXPlane =
                new Plane(new Double3D(center.x, center.y, center.z), Direction.NEGATIVE_ZX.vector);

        PottsLocation.splitVoxels(negativeZXPlane, voxels, voxelsA, voxelsB, randomDoubleOne);
        assertEquals(voxelsASplit, voxelsA);
        assertEquals(voxelsBSplit, voxelsB);
    }

    @Test
    public void splitVoxels_positiveZXDirectionRandomOne_updatesLists() {
        ArrayList<Voxel> voxels = prepSplit();
        PottsLocationMock loc = new PottsLocationMock(voxels);

        ArrayList<Voxel> voxelsA = new ArrayList<>();
        ArrayList<Voxel> voxelsB = new ArrayList<>();
        ArrayList<Voxel> voxelsASplit = new ArrayList<>();
        ArrayList<Voxel> voxelsBSplit = new ArrayList<>();

        voxelsASplit.add(new Voxel(0, 0, 0));
        voxelsASplit.add(new Voxel(0, 1, 1));
        voxelsASplit.add(new Voxel(0, 2, 1));
        voxelsASplit.add(new Voxel(1, 0, 2));
        voxelsASplit.add(new Voxel(1, 1, 1));
        voxelsASplit.add(new Voxel(2, 2, 2));
        voxelsBSplit.add(new Voxel(2, 2, 0));

        Voxel center = loc.getCenter();
        Plane positiveZXPlane =
                new Plane(new Double3D(center.x, center.y, center.z), Direction.POSITIVE_ZX.vector);

        PottsLocation.splitVoxels(positiveZXPlane, voxels, voxelsA, voxelsB, randomDoubleOne);
        assertEquals(voxelsASplit, voxelsA);
        assertEquals(voxelsBSplit, voxelsB);
    }

    @Test
    public void separateVoxels_validLists_updatesLists() {
        PottsLocationMock loc = new PottsLocationMock(voxelListAB);
        PottsLocation split =
                (PottsLocation) loc.separateVoxels(voxelListA, voxelListB, randomDoubleZero);

        ArrayList<Voxel> locVoxels = new ArrayList<>(voxelListA);
        ArrayList<Voxel> splitVoxels = new ArrayList<>(voxelListB);

        locVoxels.sort(VOXEL_COMPARATOR);
        loc.voxels.sort(VOXEL_COMPARATOR);
        splitVoxels.sort(VOXEL_COMPARATOR);
        split.voxels.sort(VOXEL_COMPARATOR);

        assertEquals(locVoxels, loc.voxels);
        assertEquals(splitVoxels, split.voxels);
    }

    @Test
    public void separateVoxels_validLists_updatesVolumes() {
        PottsLocationMock loc = new PottsLocationMock(voxelListAB);
        PottsLocation split =
                (PottsLocation) loc.separateVoxels(voxelListA, voxelListB, randomDoubleZero);
        assertEquals(voxelListA.size(), loc.volume);
        assertEquals(voxelListB.size(), split.volume);
    }

    @Test
    public void separateVoxels_validLists_updatesSurfaces() {
        PottsLocationMock loc = new PottsLocationMock(voxelListAB);
        PottsLocation split =
                (PottsLocation) loc.separateVoxels(voxelListA, voxelListB, randomDoubleZero);
        assertEquals(LOCATION_SURFACE + LOCATION_SURFACE, loc.surface);
        assertEquals(LOCATION_SURFACE, split.surface);
    }

    @Test
    public void separateVoxels_validLists_updatesHeights() {
        PottsLocationMock loc = new PottsLocationMock(voxelListAB);
        PottsLocation split =
                (PottsLocation) loc.separateVoxels(voxelListA, voxelListB, randomDoubleZero);
        assertEquals(LOCATION_HEIGHT + LOCATION_HEIGHT, loc.height);
        assertEquals(LOCATION_HEIGHT, split.height);
    }

    @Test
    public void separateVoxels_validLists_updatesCenter() {
        PottsLocationMock loc = new PottsLocationMock(voxelListAB);
        PottsLocation split =
                (PottsLocation) loc.separateVoxels(voxelListA, voxelListB, randomDoubleZero);
        assertEquals(1. / 4, loc.cx, EPSILON);
        assertEquals(3. / 4, loc.cy, EPSILON);
        assertEquals(4. / 4, loc.cz, EPSILON);
        assertEquals(8. / 3, split.cx, EPSILON);
        assertEquals(1. / 3, split.cy, EPSILON);
        assertEquals(3. / 3, split.cz, EPSILON);
    }

    @Test
    void swapVoxels_validLists_swapsVoxels() {
        PottsLocationMock locA = new PottsLocationMock(voxelListA);
        PottsLocationMock locB = new PottsLocationMock(voxelListB);
<<<<<<< HEAD
        locA.swapVoxels(locB);
=======
        PottsLocation.swapVoxels(locA, locB);
>>>>>>> f2478764
        assertEquals(voxelListB, locA.voxels);
        assertEquals(voxelListA, locB.voxels);
    }

    @Test
    public void split_noOffsetsNoDirection_splitsVoxelsCorrectly() {
        ArrayList<Voxel> voxels = new ArrayList<>();

        // Create a 2x2x2 cuboid of voxels
        for (int x = 0; x < 2; x++) {
            for (int y = 0; y < 2; y++) {
                for (int z = 0; z < 2; z++) {
                    voxels.add(new Voxel(x, y, z));
                }
            }
        }

        ArrayList<Voxel> splitVoxels = new ArrayList<>();
        ArrayList<Voxel> locVoxels = new ArrayList<>();
        for (Voxel voxel : voxels) {
            if (voxel.y >= 1) {
                splitVoxels.add(voxel);
            } else {
                locVoxels.add(voxel);
            }
        }

        PottsLocation loc = new PottsLocationMock(voxels);
        PottsLocation split = (PottsLocation) loc.split(randomDoubleZero);

        locVoxels.sort(VOXEL_COMPARATOR);
        loc.voxels.sort(VOXEL_COMPARATOR);
        splitVoxels.sort(VOXEL_COMPARATOR);
        split.voxels.sort(VOXEL_COMPARATOR);

        assertEquals(locVoxels, loc.voxels);
        assertEquals(splitVoxels, split.voxels);
    }

    @Test
    public void split_withOffsetsNoDirection_splitsVoxelsCorrectly() {
        ArrayList<Voxel> voxels = new ArrayList<>();
        ArrayList<Voxel> locVoxels = new ArrayList<>();
        ArrayList<Voxel> splitVoxels = new ArrayList<>();

        // Create a 5x5x5 cuboid of voxels
        for (int x = 0; x < 5; x++) {
            for (int y = 0; y < 5; y++) {
                for (int z = 0; z < 5; z++) {
                    voxels.add(new Voxel(x, y, z));
                }
            }
        }

        ArrayList<Integer> offsets = new ArrayList<>();
        offsets.add(20); // split centered at x = 1
        offsets.add(20); // split centered at y = 1
        offsets.add(20); // split centered at x = 1

        for (Voxel voxel : voxels) {
            if (voxel.y >= 1) {
                splitVoxels.add(voxel);
            } else {
                locVoxels.add(voxel);
            }
        }

        PottsLocation location = new PottsLocationMock(voxels);
        PottsLocation splitLocation = (PottsLocation) location.split(randomDoubleZero, offsets);

        locVoxels.sort(VOXEL_COMPARATOR);
        location.voxels.sort(VOXEL_COMPARATOR);
        splitVoxels.sort(VOXEL_COMPARATOR);
        splitLocation.voxels.sort(VOXEL_COMPARATOR);

        assertEquals(locVoxels, location.voxels);
        assertEquals(splitVoxels, splitLocation.voxels);
    }

    @Test
    public void split_withOffsetsWithDirectionWithProbability_splitsVoxelsCorrectly() {
        ArrayList<Voxel> voxels = new ArrayList<>();
        ArrayList<Voxel> locVoxels = new ArrayList<>();
        ArrayList<Voxel> splitVoxels = new ArrayList<>();

        // Create a 5x5x5 cuboid of voxels
        for (int x = 0; x < 5; x++) {
            for (int y = 0; y < 5; y++) {
                for (int z = 0; z < 5; z++) {
                    voxels.add(new Voxel(x, y, z));
                }
            }
        }

        ArrayList<Integer> offsets = new ArrayList<>();
        offsets.add(50); // split centered at x = 2
        offsets.add(75); // split centered at y = 3
        offsets.add(100); // split centered at z = 1

        for (Voxel voxel : voxels) {
            if (voxel.x - voxel.y + 1 > 0) {
                locVoxels.add(voxel);
            } else if ((voxel.x - voxel.y + 1) <= 0) {
                splitVoxels.add(voxel);
            } else {
                // distance == 0
                // Since randomDoubleZero.nextDouble() == 0.0, and 0.0 > 0.5 is false
                splitVoxels.add(voxel);
            }
        }

        PottsLocation location = new PottsLocationMock(voxels);
        double probability = 0.5;
        PottsLocation splitLocation =
                (PottsLocation)
                        location.split(
                                randomDoubleZero, offsets, Direction.POSITIVE_XY, probability);

        locVoxels.sort(VOXEL_COMPARATOR);
        location.voxels.sort(VOXEL_COMPARATOR);
        splitVoxels.sort(VOXEL_COMPARATOR);
        splitLocation.voxels.sort(VOXEL_COMPARATOR);

        assertEquals(locVoxels, location.voxels);
        assertEquals(splitVoxels, splitLocation.voxels);
    }

    @Test
    public void split_withOffsetsWithXYDirectionWithProbability_splitsVoxelsCorrectly() {
        ArrayList<Voxel> voxels = new ArrayList<>();

        for (int i = 0; i < 3; i++) {
            for (int j = 0; j < 3; j++) {
                for (int k = 0; k < 3; k++) {
                    voxels.add(new Voxel(i, j, k));
                }
            }
        }

        ArrayList<Voxel> locVoxels = new ArrayList<>();
        locVoxels.add(new Voxel(0, 2, 0));
        locVoxels.add(new Voxel(0, 2, 1));
        locVoxels.add(new Voxel(0, 2, 2));
        ArrayList<Voxel> splitVoxels = new ArrayList<>(voxels);
        splitVoxels.removeAll(locVoxels);

        PottsLocation loc = new PottsLocationMock(voxels);
        Direction direction = Direction.POSITIVE_XY;
        double probability = 0.0;

        ArrayList<Integer> offsets = new ArrayList<>(Arrays.asList(0, 100, 50));
        PottsLocation split =
                (PottsLocation) loc.split(randomDoubleZero, offsets, direction, probability);

        locVoxels.sort(VOXEL_COMPARATOR);
        loc.voxels.sort(VOXEL_COMPARATOR);
        splitVoxels.sort(VOXEL_COMPARATOR);
        split.voxels.sort(VOXEL_COMPARATOR);

        assertEquals(locVoxels, loc.voxels);
        assertEquals(splitVoxels, split.voxels);
    }

    @Test
    public void split_withOffsetsWithZXDirectionWithProbability_splitsVoxelsCorrectly() {
        ArrayList<Voxel> voxels = new ArrayList<>();

        for (int i = 0; i < 3; i++) {
            for (int j = 0; j < 3; j++) {
                for (int k = 0; k < 3; k++) {
                    voxels.add(new Voxel(i, j, k));
                }
            }
        }

        ArrayList<Voxel> splitVoxels = new ArrayList<>();
        splitVoxels.add(new Voxel(0, 0, 2));
        splitVoxels.add(new Voxel(0, 1, 2));
        splitVoxels.add(new Voxel(0, 2, 2));
        ArrayList<Voxel> locVoxels = new ArrayList<>(voxels);
        locVoxels.removeAll(splitVoxels);

        PottsLocation loc = new PottsLocationMock(voxels);
        Direction direction = Direction.POSITIVE_ZX;
        double probability = 0.0;

        ArrayList<Integer> offsets = new ArrayList<>(Arrays.asList(0, 100, 50));
        PottsLocation split =
                (PottsLocation) loc.split(randomDoubleZero, offsets, direction, probability);

        locVoxels.sort(VOXEL_COMPARATOR);
        loc.voxels.sort(VOXEL_COMPARATOR);
        splitVoxels.sort(VOXEL_COMPARATOR);
        split.voxels.sort(VOXEL_COMPARATOR);

        assertEquals(locVoxels, loc.voxels);
        assertEquals(splitVoxels, split.voxels);
    }

    @Test
    public void split_withOddAnglePlaneThroughPoint_splitsVoxelsCorrectly() {
        ArrayList<Voxel> voxels = new ArrayList<>();
        ArrayList<Voxel> locVoxels = new ArrayList<>();
        ArrayList<Voxel> splitVoxels = new ArrayList<>();

        // Create a 3x3x3 grid of voxels (total of 27 voxels)
        for (int x = 0; x < 3; x++) {
            for (int y = 0; y < 3; y++) {
                for (int z = 0; z < 3; z++) {
                    voxels.add(new Voxel(x, y, z));
                }
            }
        }

        // Plane with normal vector (1, 2, 3) passing through point (1, 2, 1)
        // Plane equation: x + 2y + 3z = 8
        Voxel planePoint = new Voxel(1, 2, 1);
        Vector normalVector = new Vector(1, 2, 3);
        Plane plane =
                new Plane(new Double3D(planePoint.x, planePoint.y, planePoint.z), normalVector);

        for (Voxel voxel : voxels) {
            int value = voxel.x + 2 * voxel.y + 3 * voxel.z;
            if (value < 8) {
                locVoxels.add(voxel);
            } else {
                splitVoxels.add(voxel);
            }
        }

        PottsLocation loc = new PottsLocationMock(voxels);
        double probability = 1.0;

        PottsLocation split = (PottsLocation) loc.split(randomDoubleZero, plane, probability);

        locVoxels.sort(VOXEL_COMPARATOR);
        loc.voxels.sort(VOXEL_COMPARATOR);
        splitVoxels.sort(VOXEL_COMPARATOR);
        split.voxels.sort(VOXEL_COMPARATOR);

        assertEquals(locVoxels, loc.voxels);
        assertEquals(splitVoxels, split.voxels);
    }

    @Test
    public void split_withPlaneNoSelectionProbability_callsSplitWithDefaultSelectionProbability() {
        Plane mockPlane = mock(Plane.class);
        when(mockPlane.getReferencePoint()).thenReturn(new Double3D(0, 0, 0));
        PottsLocationMock loc = new PottsLocationMock(voxelListAB);
        PottsLocationMock spyLocation = spy(loc);
        spyLocation.split(randomDoubleZero, mockPlane);
        verify(spyLocation).split(randomDoubleZero, mockPlane, .5);
    }
}<|MERGE_RESOLUTION|>--- conflicted
+++ resolved
@@ -1394,11 +1394,7 @@
     void swapVoxels_validLists_swapsVoxels() {
         PottsLocationMock locA = new PottsLocationMock(voxelListA);
         PottsLocationMock locB = new PottsLocationMock(voxelListB);
-<<<<<<< HEAD
-        locA.swapVoxels(locB);
-=======
         PottsLocation.swapVoxels(locA, locB);
->>>>>>> f2478764
         assertEquals(voxelListB, locA.voxels);
         assertEquals(voxelListA, locB.voxels);
     }

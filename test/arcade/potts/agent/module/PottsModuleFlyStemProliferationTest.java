--- conflicted
+++ resolved
@@ -621,16 +621,8 @@
         when(parameters.getString("proliferation/HAS_DETERMINISTIC_DIFFERENTIATION"))
                 .thenReturn("FALSE"); // ⬅️ force rule-based path
         when(stemCell.getApicalAxis()).thenReturn(new Vector(0, 1, 0));
-<<<<<<< HEAD
-        when(parameters.getDouble("proliferation/SIZE_TARGET")).thenReturn(1.0); // default for
-        // volume
-        when(parameters.getInt("proliferation/VOLUME_BASED_CRITICAL_VOLUME")).thenReturn(0); // use
-        // classic
-        // mode
-=======
         when(parameters.getDouble("proliferation/SIZE_TARGET")).thenReturn(1.0);
         when(parameters.getInt("proliferation/VOLUME_BASED_CRITICAL_VOLUME")).thenReturn(0);
->>>>>>> 245d413f
 
         // parent smaller than daughter -> rule-based 'volume' says parent is GMC ->
         // triggers swap
@@ -800,23 +792,17 @@
         when(nb11.getID()).thenReturn(11);
         when(nb12OtherPop.getID()).thenReturn(12);
 
-<<<<<<< HEAD
         // Stem pop matches 3
         when(stemCell.getPop()).thenReturn(3);
         when(nb10.getPop()).thenReturn(3);
         when(nb11.getPop()).thenReturn(3);
         when(nb12OtherPop.getPop()).thenReturn(99); // filtered
-=======
-        when(neighbor10.getPop()).thenReturn(stemCellPop); // match cell.getPop
-        when(neighbor11.getPop()).thenReturn(stemCellPop); // match cell.getPop
-        when(neighbor12.getPop()).thenReturn(99); // no match
->>>>>>> 245d413f
 
         when(stemCell.getID()).thenReturn(42);
 
-        when(grid.getObjectAt(10)).thenReturn(nb10);
-        when(grid.getObjectAt(11)).thenReturn(nb11);
-        when(grid.getObjectAt(12)).thenReturn(nb12OtherPop);
+        when(nb10.getPop()).thenReturn(stemCellPop); // match cell.getPop
+        when(nb11.getPop()).thenReturn(stemCellPop); // match cell.getPop
+        when(nb12OtherPop.getPop()).thenReturn(99); // no match
 
         HashSet<PottsCellFlyStem> neighbors = module.getNBNeighbors(sim);
 

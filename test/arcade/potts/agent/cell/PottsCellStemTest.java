--- conflicted
+++ resolved
@@ -2,11 +2,8 @@
 
 import java.util.EnumMap;
 import org.junit.jupiter.api.Test;
-<<<<<<< HEAD
 import ec.util.MersenneTwisterFast;
 import arcade.core.util.GrabBag;
-=======
->>>>>>> bf948336
 import arcade.core.util.MiniBox;
 import arcade.potts.agent.module.PottsModuleApoptosis;
 import arcade.potts.agent.module.PottsModuleAutosis;
@@ -44,7 +41,6 @@
 
     static Phase cellPhase = Phase.UNDEFINED;
 
-<<<<<<< HEAD
     static MiniBox parametersMock = new MiniBox();
 
     static PottsCellContainer baseContainer =
@@ -59,9 +55,6 @@
                     0,
                     cellCriticalVolume,
                     cellCriticalHeight);
-=======
-    static MiniBox parametersMock = mock(MiniBox.class);
->>>>>>> bf948336
 
     static PottsCellContainer baseContainer =
             new PottsCellContainer(
@@ -121,7 +114,6 @@
         PottsCellStem cell = new PottsCellStem(baseContainer, locationMock, parametersMock, false);
         cell.setState(State.UNDEFINED);
         assertNull(cell.getModule());
-<<<<<<< HEAD
     }
 
     @Test
@@ -224,105 +216,7 @@
             criticalVolumesRegion.put(region, randomDoubleBetween(10, 100));
             criticalHeightsRegion.put(region, randomDoubleBetween(10, 100));
         }
-=======
-    }
-
-    @Test
-    public void make_noRegions_createsContainer() {
-        double criticalVolume = randomDoubleBetween(10, 100);
-        double criticalHeight = randomDoubleBetween(10, 100);
-
-        State state1 = State.QUIESCENT;
-        State state2 = State.PROLIFERATIVE;
->>>>>>> bf948336
-
-        PottsCellContainer cellContainer =
-                new PottsCellContainer(
-                        cellID,
-                        cellParent,
-                        cellPop,
-                        cellAge,
-                        cellDivisions,
-                        state1,
-                        cellPhase,
-                        0,
-<<<<<<< HEAD
-                        null,
-                        criticalVolume,
-                        criticalHeight,
-                        criticalVolumesRegion,
-                        criticalHeightsRegion);
-        PottsCellStem cell =
-                new PottsCellStem(cellContainer, locationMock, parametersMock, true, null);
-=======
-                        criticalVolume,
-                        criticalHeight);
-        PottsCellStem cell = new PottsCellStem(cellContainer, locationMock, parametersMock, false);
->>>>>>> bf948336
-
-        PottsCellContainer container = cell.make(cellID + 1, state2, null);
-
-        assertEquals(cellID + 1, container.id);
-        assertEquals(cellID, container.parent);
-        assertEquals(cellPop, container.pop);
-        assertEquals(cellAge, container.age);
-        assertEquals(cellDivisions + 1, cell.getDivisions());
-        assertEquals(cellDivisions + 1, container.divisions);
-        assertEquals(state2, container.state);
-        assertNull(container.phase);
-        assertEquals(0, container.voxels);
-        assertNull(container.regionVoxels);
-        assertEquals(criticalVolume, container.criticalVolume, EPSILON);
-        assertEquals(criticalHeight, container.criticalHeight, EPSILON);
-<<<<<<< HEAD
-        for (Region region : Region.values()) {
-            assertEquals(
-                    criticalVolumesRegion.get(region),
-                    container.criticalRegionVolumes.get(region),
-                    EPSILON);
-            assertEquals(
-                    criticalHeightsRegion.get(region),
-                    container.criticalRegionHeights.get(region),
-                    EPSILON);
-        }
-    }
-
-    @Test
-    public void make_hasRegionsHasLinks_createsContainer() {
-=======
-        assertNull(container.criticalRegionVolumes);
-        assertNull(container.criticalRegionHeights);
-    }
-
-    @Test
-    public void make_hasRegions_createsContainer() {
->>>>>>> bf948336
-        double criticalVolume = randomDoubleBetween(10, 100);
-        double criticalHeight = randomDoubleBetween(10, 100);
-        State state1 = State.QUIESCENT;
-        State state2 = State.PROLIFERATIVE;
-<<<<<<< HEAD
-=======
-
->>>>>>> bf948336
-        EnumMap<Region, Double> criticalVolumesRegion = new EnumMap<>(Region.class);
-        EnumMap<Region, Double> criticalHeightsRegion = new EnumMap<>(Region.class);
-
-        for (Region region : Region.values()) {
-            criticalVolumesRegion.put(region, randomDoubleBetween(10, 100));
-            criticalHeightsRegion.put(region, randomDoubleBetween(10, 100));
-        }
-
-<<<<<<< HEAD
-        int newPop = cellPop + randomIntBetween(1, 10);
-        GrabBag links = new GrabBag();
-        links.add(cellPop, 1);
-        links.add(newPop, 1);
-        MersenneTwisterFast random = mock(MersenneTwisterFast.class);
-        when(random.nextDouble()).thenReturn(0.5);
-
-=======
->>>>>>> bf948336
+
         PottsCellContainer cellContainer =
                 new PottsCellContainer(
                         cellID,
@@ -338,33 +232,18 @@
                         criticalHeight,
                         criticalVolumesRegion,
                         criticalHeightsRegion);
-<<<<<<< HEAD
         PottsCellStem cell =
-                new PottsCellStem(cellContainer, locationMock, parametersMock, true, links);
-
-        PottsCellContainer container = cell.make(cellID + 1, state2, random);
-
-        assertEquals(cellID + 1, container.id);
-        assertEquals(cellID, container.parent);
-        assertEquals(newPop, container.pop);
-=======
-
-        PottsCellStem cell = new PottsCellStem(cellContainer, locationMock, parametersMock, true);
+                new PottsCellStem(cellContainer, locationMock, parametersMock, true, null);
 
         PottsCellContainer container = cell.make(cellID + 1, state2, null);
 
         assertEquals(cellID + 1, container.id);
         assertEquals(cellID, container.parent);
         assertEquals(cellPop, container.pop);
->>>>>>> bf948336
         assertEquals(cellAge, container.age);
         assertEquals(cellDivisions + 1, cell.getDivisions());
         assertEquals(cellDivisions + 1, container.divisions);
         assertEquals(state2, container.state);
-<<<<<<< HEAD
-=======
-
->>>>>>> bf948336
         assertNull(container.phase);
         assertEquals(0, container.voxels);
         assertNull(container.regionVoxels);
@@ -381,4 +260,70 @@
                     EPSILON);
         }
     }
+
+    @Test
+    public void make_hasRegionsHasLinks_createsContainer() {
+        double criticalVolume = randomDoubleBetween(10, 100);
+        double criticalHeight = randomDoubleBetween(10, 100);
+        State state1 = State.QUIESCENT;
+        State state2 = State.PROLIFERATIVE;
+        EnumMap<Region, Double> criticalVolumesRegion = new EnumMap<>(Region.class);
+        EnumMap<Region, Double> criticalHeightsRegion = new EnumMap<>(Region.class);
+
+        for (Region region : Region.values()) {
+            criticalVolumesRegion.put(region, randomDoubleBetween(10, 100));
+            criticalHeightsRegion.put(region, randomDoubleBetween(10, 100));
+        }
+
+        int newPop = cellPop + randomIntBetween(1, 10);
+        GrabBag links = new GrabBag();
+        links.add(cellPop, 1);
+        links.add(newPop, 1);
+        MersenneTwisterFast random = mock(MersenneTwisterFast.class);
+        when(random.nextDouble()).thenReturn(0.5);
+
+        PottsCellContainer cellContainer =
+                new PottsCellContainer(
+                        cellID,
+                        cellParent,
+                        cellPop,
+                        cellAge,
+                        cellDivisions,
+                        state1,
+                        cellPhase,
+                        0,
+                        null,
+                        criticalVolume,
+                        criticalHeight,
+                        criticalVolumesRegion,
+                        criticalHeightsRegion);
+
+        PottsCellStem cell =
+                new PottsCellStem(cellContainer, locationMock, parametersMock, true, links);
+
+        PottsCellContainer container = cell.make(cellID + 1, state2, random);
+
+        assertEquals(cellID + 1, container.id);
+        assertEquals(cellID, container.parent);
+        assertEquals(newPop, container.pop);
+        assertEquals(cellAge, container.age);
+        assertEquals(cellDivisions + 1, cell.getDivisions());
+        assertEquals(cellDivisions + 1, container.divisions);
+        assertEquals(state2, container.state);
+        assertNull(container.phase);
+        assertEquals(0, container.voxels);
+        assertNull(container.regionVoxels);
+        assertEquals(criticalVolume, container.criticalVolume, EPSILON);
+        assertEquals(criticalHeight, container.criticalHeight, EPSILON);
+        for (Region region : Region.values()) {
+            assertEquals(
+                    criticalVolumesRegion.get(region),
+                    container.criticalRegionVolumes.get(region),
+                    EPSILON);
+            assertEquals(
+                    criticalHeightsRegion.get(region),
+                    container.criticalRegionHeights.get(region),
+                    EPSILON);
+        }
+    }
 }
--- conflicted
+++ resolved
@@ -105,23 +105,17 @@
     public void make_noRegions_createsContainer() {
         double criticalVolume = randomDoubleBetween(10, 100);
         double criticalHeight = randomDoubleBetween(10, 100);
-<<<<<<< HEAD
+
         State state1 = State.QUIESCENT;
         State state2 = State.PROLIFERATIVE;
 
         PottsCellContainer cellContainer =
                 new PottsCellContainer(
-=======
-
-        PottsCellStem cell =
-                new PottsCellStem(
->>>>>>> da9c9297
                         cellID,
                         cellParent,
                         cellPop,
                         cellAge,
                         cellDivisions,
-<<<<<<< HEAD
                         state1,
                         cellPhase,
                         0,
@@ -130,16 +124,6 @@
         PottsCellStem cell = new PottsCellStem(cellContainer, locationMock, parametersMock, false);
 
         PottsCellContainer container = cell.make(cellID + 1, state2, null);
-=======
-                        locationMock,
-                        false,
-                        parametersMock,
-                        criticalVolume,
-                        criticalHeight,
-                        null,
-                        null);
-        PottsCellContainer container = cell.make(cellID + 1, State.QUIESCENT, null);
->>>>>>> da9c9297
 
         assertEquals(cellID + 1, container.id);
         assertEquals(cellID, container.parent);
@@ -147,11 +131,7 @@
         assertEquals(cellAge, container.age);
         assertEquals(cellDivisions + 1, cell.getDivisions());
         assertEquals(cellDivisions + 1, container.divisions);
-<<<<<<< HEAD
         assertEquals(state2, container.state);
-=======
-        assertEquals(State.QUIESCENT, container.state);
->>>>>>> da9c9297
         assertNull(container.phase);
         assertEquals(0, container.voxels);
         assertNull(container.regionVoxels);
@@ -165,11 +145,9 @@
     public void make_hasRegions_createsContainer() {
         double criticalVolume = randomDoubleBetween(10, 100);
         double criticalHeight = randomDoubleBetween(10, 100);
-<<<<<<< HEAD
         State state1 = State.QUIESCENT;
         State state2 = State.PROLIFERATIVE;
-=======
->>>>>>> da9c9297
+
         EnumMap<Region, Double> criticalVolumesRegion = new EnumMap<>(Region.class);
         EnumMap<Region, Double> criticalHeightsRegion = new EnumMap<>(Region.class);
 
@@ -178,39 +156,26 @@
             criticalHeightsRegion.put(region, randomDoubleBetween(10, 100));
         }
 
-<<<<<<< HEAD
+
         PottsCellContainer cellContainer =
                 new PottsCellContainer(
-=======
-        PottsCellStem cell =
-                new PottsCellStem(
->>>>>>> da9c9297
                         cellID,
                         cellParent,
                         cellPop,
                         cellAge,
                         cellDivisions,
-<<<<<<< HEAD
                         state1,
                         cellPhase,
                         0,
                         null,
-=======
-                        locationMock,
-                        true,
-                        parametersMock,
->>>>>>> da9c9297
                         criticalVolume,
                         criticalHeight,
                         criticalVolumesRegion,
                         criticalHeightsRegion);
-<<<<<<< HEAD
+
         PottsCellStem cell = new PottsCellStem(cellContainer, locationMock, parametersMock, true);
 
         PottsCellContainer container = cell.make(cellID + 1, state2, null);
-=======
-        PottsCellContainer container = cell.make(cellID + 1, State.QUIESCENT, null);
->>>>>>> da9c9297
 
         assertEquals(cellID + 1, container.id);
         assertEquals(cellID, container.parent);
@@ -218,11 +183,8 @@
         assertEquals(cellAge, container.age);
         assertEquals(cellDivisions + 1, cell.getDivisions());
         assertEquals(cellDivisions + 1, container.divisions);
-<<<<<<< HEAD
         assertEquals(state2, container.state);
-=======
-        assertEquals(State.QUIESCENT, container.state);
->>>>>>> da9c9297
+
         assertNull(container.phase);
         assertEquals(0, container.voxels);
         assertNull(container.regionVoxels);
